--- conflicted
+++ resolved
@@ -105,16 +105,12 @@
      * @brief The gradient data needed by the tape to store information about the derivatives.
      */
     typedef typename Tape::GradientData GradientData;
-<<<<<<< HEAD
-=======
 
     /**
      * @brief The gradient value needed by the tape to compute the derivatives.
      */
     typedef typename Tape::GradientValue GradientValue;
 
-
->>>>>>> 661f26f0
   private:
     /**
      * @brief The primal value of this floating point type.
@@ -149,7 +145,6 @@
       globalTape.initGradientData(this->primalValue, gradientData);
     }
 
-<<<<<<< HEAD
 //    /**
 //     * @brief Sets the primal value of this ActiveReal and sets the gradient after it was initialized.
 //     *
@@ -157,23 +152,10 @@
 //     * @param[in] gradient  The gradient value for this type.
 //     */
 //    inline ActiveReal(const Real& value, const Real& gradient) : primalValue(value) {
-//      GlobalActiveRealData<Tape>::globalTape.initGradientData(this->primalValue, gradientData);
-//      GlobalActiveRealData<Tape>::globalTape.setGradient(gradientData, gradient);
+//      globalTape.initGradientData(this->primalValue, gradientData);
+//      globalTape.setGradient(gradientData, gradient);
 //    }
-
     inline ActiveReal(const Real& value, const GradientData& gradient) : primalValue(value), gradientData(gradient) {}
-=======
-    /**
-     * @brief Sets the primal value of this ActiveReal and sets the gradient after it was initialized.
-     *
-     * @param[in]    value  The primal value for this type.
-     * @param[in] gradient  The gradient value for this type.
-     */
-    inline ActiveReal(const Real& value, const Real& gradient) : primalValue(value) {
-      globalTape.initGradientData(this->primalValue, gradientData);
-      globalTape.setGradient(gradientData, gradient);
-    }
->>>>>>> 661f26f0
 
     /**
      * @brief Forwards the evaluation of the expression to the tape.
@@ -247,7 +229,7 @@
     }
 
     inline void pushPassive(const PassiveReal& passive) const {
-      GlobalActiveRealData<Tape>::globalTape.pushPassive(passive);
+      globalTape.pushPassive(passive);
     }
 
     /**
