/**
 * CoDiPack, a Code Differentiation Package
 *
 * Copyright (C) 2015 Chair for Scientific Computing (SciComp), TU Kaiserslautern
 * Homepage: http://www.scicomp.uni-kl.de
 * Contact:  Prof. Nicolas R. Gauger (codi@scicomp.uni-kl.de)
 *
 * Lead developers: Max Sagebaum, Tim Albring (SciComp, TU Kaiserslautern)
 *
 * This file is part of CoDiPack (http://www.scicomp.uni-kl.de/software/codi).
 *
 * CoDiPack is free software: you can redistribute it and/or
 * modify it under the terms of the GNU General Public License
 * as published by the Free Software Foundation, either version 2 of the
 * License, or (at your option) any later version.
 *
 * CoDiPack is distributed in the hope that it will be useful,
 * but WITHOUT ANY WARRANTY; without even the implied warranty
 * of MERCHANTABILITY or FITNESS FOR A PARTICULAR PURPOSE.
 *
 * See the GNU General Public License for more details.
 * You should have received a copy of the GNU
 * General Public License along with CoDiPack.
 * If not, see <http://www.gnu.org/licenses/>.
 *
 * Authors: Max Sagebaum, Tim Albring, (SciComp, TU Kaiserslautern)
 *          Prof. Robin Hogan, (Univ. of Reading).
 *
 * Originally based on Adept 1.0 (http://www.met.rdg.ac.uk/clouds/adept/)
 * released under GPL 3.0 (Copyright (C) 2012-2013 Robin Hogan and the University of Reading).
 */

/*
 * In order to include this file the user has to define the preprocessor macro NAME, FUNCTION and PRIMAL_FUNCTION.
 * NAME contains the name of the generated operation. FUNCTION represents the normal name of that function
 * e.g. 'operator -' or 'sin'. PRIMAL_FUNCTION is the name of a function which can call the primal operator.
 *
 * The defines NAME, FUNCTION and PRIMAL_FUNCTION will be undefined at the end of this template.
 *
 * The user needs to define further the following functions:
 *
 * gradName
 */

#ifndef NAME
  #error Please define a name for the binary expression.
#endif
#ifndef FUNCTION 
  #error Please define the primal function representation.
#endif
#ifndef PRIMAL_FUNCTION 
  #error Please define a function which calls the primal functions representation.
#endif

#define COMBINE2(A,B) A ## B
#define COMBINE(A,B) COMBINE2(A,B)

#define OP NAME
#define FUNC FUNCTION
#define PRIMAL_CALL PRIMAL_FUNCTION
#define GRADIENT_FUNC   COMBINE(grad, NAME)

/* predefine the struct and the function for higher order derivatives */
template<typename Real, class A> struct OP;

template <typename Real, class A>
inline  codi:: OP<Real, A> FUNC(const codi::Expression<Real, A>& a);

/** 
 * @brief Expression implementation for OP.
 *
 * @tparam Real  The real type used in the active types.
 * @tparam    A  The expression for the argument of the function.
 */
template<typename Real, class A>
struct OP : public Expression<Real, OP<Real, A> > {
  private:
    /** @brief The argument of the function. */
<<<<<<< HEAD
    const A a_;
=======
    CODI_CREATE_STORE_TYPE(A) a_;
>>>>>>> 04c01a82
    /** @brief The result of the function. It is always precomputed. */
    Real result_;
  public:

    static const bool storeAsReference = false;
    /** 
     * @brief Stores the argument of the expression.
     *
     * @param[in] a Argument of the expression.
     */
    explicit OP(const Expression<Real, A>& a) :
      a_(a.cast()),
      result_(PRIMAL_CALL(a.getValue())) {}

  /** 
   * @brief Calculates the jacobie of the expression and hands them down to the argument.
   *
   * For f(x) it calculates df/dx and passes this value as the multiplier to the argument.
   *
   * @param[inout] data A helper value which the tape can define and use for the evaluation.
   *
   * @tparam Data The type for the tape data.
   */
  template<typename Data>
  inline void calcGradient(Data& data) const {
    a_.calcGradient(data, GRADIENT_FUNC(a_.getValue(), result_));
  }

  /** 
   * @brief Calculates the jacobi of the expression and hands them down to the argument. 
   *
   * For f(x) it calculates multiplier * df/dx and passes this value as the multiplier to the argument.
   *
   * @param[inout]     data A helper value which the tape can define and use for the evaluation.
   * @param[in]  multiplier The Jacobi from the expression where this expression was used as an argument.
   *
   * @tparam Data The type for the tape data.
   */
  template<typename Data>
  inline void calcGradient(Data& data, const Real& multiplier) const {
    a_.calcGradient(data, GRADIENT_FUNC(a_.getValue(), result_)*multiplier);
  }

  template<typename Data>
  inline void pushLazyJacobies(Data& data) const {
    a_.pushLazyJacobies(data);
  }

  /** 
   * @brief Return the numerical value of the expression. 
   *
   * @return The value of the expression. 
   */
  inline const Real& getValue() const {
    return result_;
  }
};

/** 
 * @brief Overload for FUNC with the CoDiPack expressions.
 *
 * @param[in] a The argument of the operation.
 *
 * @return The implementing expression OP.
 *
 * @tparam Real The real type used in the active types.
 * @tparam A The expression for the first argument of the function.
 */
template <typename Real, class A>
inline codi:: OP<Real, A> FUNC(const codi::Expression<Real, A>& a) {
  return codi:: OP<Real, A>(a.cast());
}

#undef OP
#undef FUNC
#undef PRIMAL_CALL
#undef GRADIENT_FUNC
#undef COMBINE
#undef COMBINE2

#undef PRIMAL_FUNCTION
#undef FUNCTION
#undef NAME<|MERGE_RESOLUTION|>--- conflicted
+++ resolved
@@ -76,11 +76,7 @@
 struct OP : public Expression<Real, OP<Real, A> > {
   private:
     /** @brief The argument of the function. */
-<<<<<<< HEAD
-    const A a_;
-=======
     CODI_CREATE_STORE_TYPE(A) a_;
->>>>>>> 04c01a82
     /** @brief The result of the function. It is always precomputed. */
     Real result_;
   public:
