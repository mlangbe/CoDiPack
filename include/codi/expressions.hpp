--- conflicted
+++ resolved
@@ -177,34 +177,12 @@
       a.calcGradient(data);
     }
 
-<<<<<<< HEAD
     template<typename Data, typename A>
     static CODI_INLINE void derv10M(Data& data, const A& a, const typename TypeTraits<Real>::PassiveReal& b, const Real& result, const Real& multiplier) {
       CODI_UNUSED(b);
       CODI_UNUSED(result);
       a.calcGradient(data, multiplier);
     }
-=======
-#if CODI_EnableImplicitConversion
-    /**
-     * @brief Get the primal value of this instance via implicit cast.
-     * @return The primal value.
-     */
-    CODI_INLINE operator const Real() const {
-      Warning::implicitCast<CODI_DisableImplicitConversionWarning>();
-
-      return getValue();
-    }
-#endif
-
-  private:
-    /**
-     * Intentionally inaccessible to prevent an expression appearing
-     * on the left-hand-side of a statement
-     */
-    Expression& operator=(const Expression&) = delete;
-  };
->>>>>>> 388077cb
 
     template<typename Data, typename B>
     static CODI_INLINE void derv01(Data& data, const typename TypeTraits<Real>::PassiveReal& a, const B& b, const Real& result) {
