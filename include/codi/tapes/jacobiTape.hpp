/*
 * CoDiPack, a Code Differentiation Package
 *
 * Copyright (C) 2015-2019 Chair for Scientific Computing (SciComp), TU Kaiserslautern
 * Homepage: http://www.scicomp.uni-kl.de
 * Contact:  Prof. Nicolas R. Gauger (codi@scicomp.uni-kl.de)
 *
 * Lead developers: Max Sagebaum, Tim Albring (SciComp, TU Kaiserslautern)
 *
 * This file is part of CoDiPack (http://www.scicomp.uni-kl.de/software/codi).
 *
 * CoDiPack is free software: you can redistribute it and/or
 * modify it under the terms of the GNU General Public License
 * as published by the Free Software Foundation, either version 3 of the
 * License, or (at your option) any later version.
 *
 * CoDiPack is distributed in the hope that it will be useful,
 * but WITHOUT ANY WARRANTY; without even the implied warranty
 * of MERCHANTABILITY or FITNESS FOR A PARTICULAR PURPOSE.
 *
 * See the GNU General Public License for more details.
 * You should have received a copy of the GNU
 * General Public License along with CoDiPack.
 * If not, see <http://www.gnu.org/licenses/>.
 *
 * Authors: Max Sagebaum, Tim Albring, (SciComp, TU Kaiserslautern)
 */

#pragma once

#include <cstddef>
#include <iostream>
#include <iomanip>
#include <map>
#include <tuple>

#include "../activeReal.hpp"
#include "../typeFunctions.hpp"
#include "chunk.hpp"
#include "chunkVector.hpp"
#include "externalFunctions.hpp"
#include "modules/externalFunctionsModule.hpp"
#include "modules/ioModule.hpp"
#include "modules/jacobiModule.hpp"
#include "modules/statementModule.hpp"
#include "modules/tapeBaseModule.hpp"
#include "reverseTapeInterface.hpp"
#include "singleChunkVector.hpp"
#include "../tapeTypes.hpp"
#include "../tools/tapeValues.hpp"
#include "../tools/jacobianSorter.hpp"

/**
 * @brief Global namespace for CoDiPack - Code Differentiation Package
 */
namespace codi {

  /**
   * @brief Vector definition for the ChunkTape.
   *
   * The structure defines all vectors as chunk vectors.
   *
   * See JacobiTape for details.
   *
   * @tparam        RTT  The basic type defintions for the tape. Need to define everything from ReverseTapeTypes.
   * @tparam DataVector  The data manager for the chunks. Needs to implement a ChunkVector interface.
   */
  template <typename RTT, template<typename, typename> class DataVector>
  struct JacobiTapeTypes {

    CODI_INLINE_REVERSE_TAPE_TYPES(RTT)

    /** @brief The tape type structure, that defines the basic types. */
    typedef RTT BaseTypes;

    /** @brief The data for each statement. */
    typedef Chunk1<StatementInt> StatementChunk;
    /** @brief The chunk vector for the statement data. */
    typedef DataVector<StatementChunk, IndexHandler> StatementVector;

    /** @brief The data for the jacobies of each statement */
    typedef Chunk2< Real, typename IndexHandler::Index> JacobiChunk;
    /** @brief The chunk vector for the jacobi data. */
    typedef DataVector<JacobiChunk, StatementVector> JacobiVector;

    /** @brief The data for the external functions. */
    typedef Chunk2<ExternalFunction,typename JacobiVector::Position> ExternalFunctionChunk;
    /** @brief The chunk vector for the external  function data. */
    typedef DataVector<ExternalFunctionChunk, JacobiVector> ExternalFunctionVector;

    /** @brief The position for all the different data vectors. */
    typedef typename ExternalFunctionVector::Position Position;

    /** @brief The gradient data is just the index type. */
    typedef Index GradientData;

    /** @brief The name of the tape as a string. */
    constexpr static const char* tapeName = "JacobiTape";

  };

  /**
   * @brief A reverse AD tape that stores Jacobie values for the reverse evaluation.
   *
   * The JacobiTape implements a fully featured ReverseTapeInterface. Depending on
   * the specified TapeTypes new memory, is automatically allocated or needs to be specified in advance.
   *
   * The current implementation uses 3 nested vectors
   * and the linear index handler as the terminator. The relation is
   *
   * externalFunctions -> jacobiData -> statements -> indexHandler
   *
   * The size of the tape can be set with the resize function,
   * the tape will allocate enough chunks such that the given data requirements will fit into the chunks.
   *
   * @tparam TapeTypes  All the types for the tape. Including the calculation type and the vector types.
   */
  template <typename TapeTypes>
  class JacobiTape final :
      public TapeBaseModule<TapeTypes, JacobiTape<TapeTypes>>,
      public JacobiModule<TapeTypes, JacobiTape<TapeTypes>>,
      public StatementModule<TapeTypes, JacobiTape<TapeTypes>>,
      public ExternalFunctionModule<TapeTypes, JacobiTape<TapeTypes>>,
      public IOModule<TapeTypes, typename TapeTypes::ExternalFunctionVector, JacobiTape<TapeTypes>>,
      public virtual ReverseTapeInterface<typename TapeTypes::Real, typename TapeTypes::Index, typename TapeTypes::GradientValue, JacobiTape<TapeTypes>, typename TapeTypes::Position >
  {
  public:

    friend TapeBaseModule<TapeTypes, JacobiTape>;  /**< No doc */
    friend StatementModule<TapeTypes, JacobiTape>;  /**< No doc */
    friend ::codi::IOModule<TapeTypes, typename TapeTypes::ExternalFunctionVector, JacobiTape>;  /**< No doc */

    CODI_INLINE_REVERSE_TAPE_TYPES(TapeTypes::BaseTypes)

    /** @brief The tape type structure, that defines all types for the tape. */
    typedef typename TapeTypes::BaseTypes BaseTypes;

    /** @brief The gradient data is just the index type. */
    typedef typename TapeTypes::GradientData GradientData;

    /** @brief The global position for the tape */
    typedef typename TapeTypes::Position Position;

    /** @brief The index handler for the active real's. */
    IndexHandler indexHandler;

    /** @brief Enables code path in CoDiPack that are optimized for Jacobi taping */
    static const bool AllowJacobiOptimization = true;

    /** @brief This tape requires no primal value handling. */
    static const bool RequiresPrimalReset = false;

  public:
    /**
     * @brief Creates a tape with the default chunk sizes for the data, statements and
     * external functions defined in the configuration.
     */
    JacobiTape() :
<<<<<<< HEAD
      indexHandler(0),
      /* defined in tapeBaseModule */adjoints(NULL),
      /* defined in tapeBaseModule */adjointsSize(0),
      /* defined in tapeBaseModule */active(false),
      /* defined in statementModule */stmtVector(DefaultChunkSize, &indexHandler),
#if CODI_EnableCombineJacobianArguments
      /* defined in statementModule */insertData(),
#endif
      /* defined in jacobiModule */jacobiVector(DefaultChunkSize, &stmtVector),
      /* defined in externalFunctionsModule */extFuncVector(1000, &jacobiVector) {
    }

    /** @brief Tear down the tape. Delete all values from the modules */
    ~JacobiTape() {
      cleanTapeBase();
=======
      TapeBaseModule<TapeTypes, JacobiTape<TapeTypes> > (),
      JacobiModule<TapeTypes, JacobiTape>(),
      StatementModule<TapeTypes, JacobiTape<TapeTypes> > (),
      ExternalFunctionModule<TapeTypes, JacobiTape<TapeTypes> > (),
      IOModule<TapeTypes, typename TapeTypes::ExternalFunctionVector, JacobiTape<TapeTypes> > (),
      indexHandler(0) {
      this->initStmtModule(&indexHandler);
      this->initJacobiModule(&this->stmtVector);
      this->initExtFuncModule(&this->jacobiVector);
      this->initIOModule(&this->extFuncVector);
      this->initTapeBaseModule();
>>>>>>> a3dbae26
    }

    /**
     * @brief Swap the tape with an other tape.
     *
     * All data is exchanged between the tapes. The method performs the operation:
     *
     * T t = *this;
     * *this = other;
     * other = t;
     *
     */
    void swap(JacobiTape& other) {
      this->swapTapeBaseModule(other);

      this->extFuncVector.swap(other.extFuncVector);
    }

    /**
     * @brief Set the size of the jacobi and statement data.
     *
     * The tape will allocate enough chunks such that the given data
     * sizes will fit into the chunk vectors.
     *
     * @param[in]      dataSize  The new size of the jacobi data.
     * @param[in] statementSize  The new size of the statement data.
     */
    void resize(const size_t& dataSize, const size_t& statementSize) {
      this->resizeJacobi(dataSize);
      this->resizeStmt(statementSize);
    }

    /**
     * @brief Sets all adjoint/gradients to zero.
     *
     * It has to hold start >= end.
     *
     * @param[in] start  The starting position for the reset of the vector.
     * @param[in]   end  The ending position for the reset of the vector.
     */
    CODI_INLINE void clearAdjoints(const Position& start, const Position& end){
      Index startPos = min(end.inner.inner.inner, this->adjointsSize - 1);
      Index endPos = min(start.inner.inner.inner, this->adjointsSize - 1);

      for(Index i = startPos + 1; i <= endPos; ++i) {
        this->adjoints[i] = GradientValue();
      }
    }

    using TapeBaseModule<TapeTypes, JacobiTape>::clearAdjoints;

    /**
     * @brief Get the current position of the tape.
     *
     * The position can be used to reset the tape to that position or to
     * evaluate only parts of the tape.
     * @return The current position of the tape.
     */
    CODI_INLINE Position getPosition() const {
      return this->getExtFuncPosition();
    }

    /**
     * @brief Get the initial position of the tape.
     *
     * The position can be used to reset the tape to that position or to
     * evaluate only parts of the tape.
     * @return The initial position of the tape.
     */
    CODI_INLINE Position getZeroPosition() const {
      return this->getExtFuncZeroPosition();
    }

  private:

    /**
     * @brief Optimization for the copy operation just copies the index of the rhs.
     *
     * No data is stored in this method.
     *
     * The primal value of the lhs is set to the primal value of the rhs.
     *
     * @param[out]   lhsValue    The primal value of the lhs. This value is set to the value
     *                           of the right hand side.
     * @param[out]   lhsIndex    The gradient data of the lhs. The index will be set to the index of the rhs.
     * @param[in]         rhs    The right hand side expression of the assignment.
     */
    CODI_INLINE void store(Real& lhsValue, Index& lhsIndex, const ActiveReal<JacobiTape<TapeTypes> >& rhs) {
      ENABLE_CHECK (OptTapeActivity, this->active){
        lhsIndex = rhs.getGradientData();
      } else {
        indexHandler.freeIndex(lhsIndex);
      }
      lhsValue = rhs.getValue();
    }

    using StatementModule<TapeTypes, JacobiTape>::store;

    /**
     * @brief Reset the tape structure to the given position.
     *
     * The state of the tape is then such that all recorded data after this position is
     * no longer used in the evaluation.
     *
     * The allocated memory is not freed. It is used for the next recording.
     *
     * @param[in] pos  The position
     */
    CODI_INLINE void resetInternal(const Position& pos) {
      this->resetExtFunc(pos);
    }

    /**
     * @brief The callback method for the push of statement data.
     *
     * The method is called by the statement module to push the
     * statements on the tape.
     *
     * @param[in] numberOfArguments  The number of arguments in the statements that have been pushed as jacobies.
     * @param[in]          lhsIndex  The index of the lhs value of the operation.
     */
    CODI_INLINE void pushStmtData(const StatementInt& numberOfArguments, const Index& lhsIndex) {
      CODI_UNUSED(lhsIndex);

      this->stmtVector.setDataAndMove(numberOfArguments);
    }

    /**
     * @brief Implementation of the AD stack evaluation.
     *
     * It has to hold startAdjPos >= endAdjPos.
     *
     * @param[in]     startAdjPos  The starting point in the expression evaluation.
     * @param[in]       endAdjPos  The ending point in the expression evaluation.
     * @param[in,out] adjointData  The vector of the adjoint variables.
     * @param[in,out]     dataPos  The current position in the jacobi and index vector. This value is used in the next invocation of this method.
     * @param[in]      endDataPos  The end position in the jacobi and index vector.
     * @param[in]        jacobies  The pointer to the jacobi vector.
     * @param[in]         indices  The pointer to the index vector
     * @param[in,out]     stmtPos  The current position in the statement vector. This value is used in the next invocation of this method.
     * @param[in]      endStmtPos  The end position in the statement vector.
     * @param[in]      statements  The pointer to the statement vector.
     *
     * @tparam AdjointData The data for the adjoint vector it needs to support add, multiply and comparison operations.
     */
    template<typename AdjointData>
    static CODI_INLINE void evaluateStackReverse(const size_t& startAdjPos, const size_t& endAdjPos, AdjointData* adjointData,
                                      size_t& dataPos, const size_t& endDataPos, Real* &jacobies, Index* &indices,
                                      size_t& stmtPos, const size_t& endStmtPos, StatementInt* &statements) {

      CODI_UNUSED(endDataPos);
      CODI_UNUSED(endStmtPos);

      size_t adjPos = startAdjPos;

      while(adjPos > endAdjPos) {
        --stmtPos;

        const AdjointData adj = adjointData[adjPos];
        if(ZeroAdjointReverse && StatementIntInputTag != statements[stmtPos]) {
          adjointData[adjPos] = AdjointData();
        }
        --adjPos;

#if CODI_AdjointHandle_Jacobi_Reverse
        handleReverseEval(adj, adjPos + 1);
#endif

        if(StatementIntInputTag != statements[stmtPos]) {
          JacobiModule<TapeTypes, JacobiTape>::incrementAdjoints(adj, adjointData, statements[stmtPos], dataPos, jacobies, indices);
        }
      }
    }

    WRAP_FUNCTION_TEMPLATE(Wrap_evaluateStackReverse, evaluateStackReverse);

    /**
     * @brief Evaluate the stack in reverse order.
     *
     * It has to hold start >= end.
     *
     * @param[in]           start  The start point for the evaluation.
     * @param[in]             end  The end point for the evaluation.
     * @param[in,out] adjointData  The vector of the adjoint variables.
     *
     * @tparam AdjointData The data for the adjoint vector it needs to support add, multiply and comparison operations.
     */
    template<typename AdjointData>
    CODI_INLINE void evaluateInternal(const Position& start, const Position& end, AdjointData* adjointData) {

      Wrap_evaluateStackReverse<AdjointData> evalFunc{};
      auto reverseFunc = &TapeTypes::JacobiVector::template evaluateReverse<decltype(evalFunc), AdjointData*&>;

      AdjointInterfaceImpl<Real, Index, AdjointData> interface(adjointData);

      this->evaluateExtFunc(start, end, reverseFunc, this->jacobiVector, &interface, evalFunc, adjointData);
    }

    /**
     * @brief Implementation of the AD stack evaluation.
     *
     * It has to hold startAdjPos <= endAdjPos.
     *
     * @param[in]     startAdjPos  The starting point in the expression evaluation.
     * @param[in]       endAdjPos  The ending point in the expression evaluation.
     * @param[in,out] adjointData  The vector of the adjoint variables.
     * @param[in,out]     dataPos  The current position in the jacobi and index vector. This value is used in the next invocation of this method.
     * @param[in]      endDataPos  The end position in the jacobi and index vector.
     * @param[in]        jacobies  The pointer to the jacobi vector.
     * @param[in]         indices  The pointer to the index vector
     * @param[in,out]     stmtPos  The current position in the statement vector. This value is used in the next invocation of this method.
     * @param[in]      endStmtPos  The end position in the statement vector.
     * @param[in]      statements  The pointer to the statement vector.
     *
     * @tparam AdjointData The data for the adjoint vector it needs to support add, multiply and comparison operations.
     */
    template<typename AdjointData>
    static CODI_INLINE void evaluateStackForward(const size_t& startAdjPos, const size_t& endAdjPos, AdjointData* adjointData,
                                          size_t& dataPos, const size_t& endDataPos, Real* &jacobies, Index* &indices,
                                          size_t& stmtPos, const size_t& endStmtPos, StatementInt* &statements) {
      CODI_UNUSED(endDataPos);
      CODI_UNUSED(endStmtPos);

      size_t adjPos = startAdjPos;

      while(adjPos < endAdjPos) {
        ++adjPos;
        AdjointData adj = AdjointData();

        if(StatementIntInputTag != statements[stmtPos]) {
          JacobiModule<TapeTypes, JacobiTape>::incrementTangents(adj, adjointData, statements[stmtPos], dataPos, jacobies, indices);
          adjointData[adjPos] = adj;
        }

        ++stmtPos;
      }
    }

    WRAP_FUNCTION_TEMPLATE(Wrap_evaluateStackForward, evaluateStackForward);

    /**
     * @brief Evaluate the stack in forward order.
     *
     * It has to hold start <= end.
     *
     * @param[in]           start  The start point for the evaluation.
     * @param[in]             end  The end point for the evaluation.
     * @param[in,out] adjointData  The vector of the adjoint variables.
     *
     * @tparam AdjointData The data for the adjoint vector it needs to support add, multiply and comparison operations.
     */
    template<typename AdjointData>
    CODI_INLINE void evaluateForwardInternal(const Position& start, const Position& end, AdjointData* adjointData) {

      Wrap_evaluateStackForward<AdjointData> evalFunc{};
      auto forwardFunc = &TapeTypes::JacobiVector::template evaluateForward<decltype(evalFunc), AdjointData*&>;

      AdjointInterfaceImpl<Real, Index, AdjointData> interface(adjointData);

      this->evaluateExtFuncForward(start, end, forwardFunc, this->jacobiVector, &interface, evalFunc, adjointData);
    }

    /**
     * @brief Internal function for input variable registration.
     *
     * The index of the variable is set to a non zero number.
     *
     * @param[inout] value  Unused
     * @param[out]   index  Is assigned a non zero value.
     */
    CODI_INLINE void registerInputInternal(Real& value, Index& index) {
      CODI_UNUSED(value);

      this->stmtVector.reserveItems(1);
      this->stmtVector.setDataAndMove((StatementInt)StatementIntInputTag);

      index = indexHandler.createIndex();
    }

    /**
     * @brief Internal function for output variable registration.
     *
     * The index of the variable is set to a non zero number.
     *
     * @param[inout] value  Unused
     * @param[out]   index  Is assigned a non zero value.
     */
    CODI_INLINE void registerOutputInternal(const Real& value, Index& index) {
      CODI_UNUSED(value);

      ENABLE_CHECK(OptCheckZeroIndex, 0 != index) {
        this->stmtVector.reserveItems(1);
        this->jacobiVector.reserveItems(1);

        this->stmtVector.setDataAndMove((StatementInt)1);
        this->jacobiVector.setDataAndMove(1.0, index);

        index = indexHandler.createIndex();
      }
    }

  public:
    /**
     * @brief Register a variable as an active variable.
     *
     * The index of the variable is set to a non zero number.
     * @param[in,out] value The value which will be marked as an active variable.
     */
    CODI_INLINE void registerInput(ActiveReal<JacobiTape<TapeTypes> >& value) {
      registerInputInternal(value.value(), value.getGradientData());
    }

    /**
     * @brief Modify the output of an external function such that the tape sees it as an active variable.
     *
     * @param[in,out] value  The output value of the external function.
     * @return Zero
     */
    CODI_INLINE Real registerExtFunctionOutput(ActiveReal<JacobiTape<TapeTypes> >& value) {
      registerInput(value);

      return Real();
    }

    /**
     * @brief Register the value as an output value.
     *
     * The method ensures that each output value has an unique index. This is done
     * by performing the trivial operation value *= 1.0
     *
     * @param[in] value A new index is assigned.
     */
    CODI_INLINE void registerOutput(ActiveReal<JacobiTape<TapeTypes> >& value) {
      registerOutputInternal(value.getValue(), value.getGradientData());
    }

    /**
     * @brief Gather the general performance values of the tape.
     *
     * Computes values like the total amount of statements stored or the currently consumed memory.
     *
     * @return The values for the tape.
     */
    TapeValues getTapeValues() const {
      std::string name = "CoDi Tape Statistics (" + std::string(TapeTypes::tapeName) + ")";
      TapeValues values(name);

      this->addTapeBaseValues(values);
      this->addStmtValues(values);
      this->addJacobiValues(values);
      this->addExtFuncValues(values);
      indexHandler.addValues(values);

      return values;
    }
  };
}<|MERGE_RESOLUTION|>--- conflicted
+++ resolved
@@ -48,7 +48,6 @@
 #include "singleChunkVector.hpp"
 #include "../tapeTypes.hpp"
 #include "../tools/tapeValues.hpp"
-#include "../tools/jacobianSorter.hpp"
 
 /**
  * @brief Global namespace for CoDiPack - Code Differentiation Package
@@ -156,23 +155,6 @@
      * external functions defined in the configuration.
      */
     JacobiTape() :
-<<<<<<< HEAD
-      indexHandler(0),
-      /* defined in tapeBaseModule */adjoints(NULL),
-      /* defined in tapeBaseModule */adjointsSize(0),
-      /* defined in tapeBaseModule */active(false),
-      /* defined in statementModule */stmtVector(DefaultChunkSize, &indexHandler),
-#if CODI_EnableCombineJacobianArguments
-      /* defined in statementModule */insertData(),
-#endif
-      /* defined in jacobiModule */jacobiVector(DefaultChunkSize, &stmtVector),
-      /* defined in externalFunctionsModule */extFuncVector(1000, &jacobiVector) {
-    }
-
-    /** @brief Tear down the tape. Delete all values from the modules */
-    ~JacobiTape() {
-      cleanTapeBase();
-=======
       TapeBaseModule<TapeTypes, JacobiTape<TapeTypes> > (),
       JacobiModule<TapeTypes, JacobiTape>(),
       StatementModule<TapeTypes, JacobiTape<TapeTypes> > (),
@@ -184,7 +166,6 @@
       this->initExtFuncModule(&this->jacobiVector);
       this->initIOModule(&this->extFuncVector);
       this->initTapeBaseModule();
->>>>>>> a3dbae26
     }
 
     /**
@@ -257,8 +238,6 @@
     CODI_INLINE Position getZeroPosition() const {
       return this->getExtFuncZeroPosition();
     }
-
-  private:
 
     /**
      * @brief Optimization for the copy operation just copies the index of the rhs.
@@ -282,6 +261,8 @@
     }
 
     using StatementModule<TapeTypes, JacobiTape>::store;
+
+  private:
 
     /**
      * @brief Reset the tape structure to the given position.
