﻿/*
 * CoDiPack, a Code Differentiation Package
 *
 * Copyright (C) 2015-2019 Chair for Scientific Computing (SciComp), TU Kaiserslautern
 * Homepage: http://www.scicomp.uni-kl.de
 * Contact:  Prof. Nicolas R. Gauger (codi@scicomp.uni-kl.de)
 *
 * Lead developers: Max Sagebaum, Tim Albring (SciComp, TU Kaiserslautern)
 *
 * This file is part of CoDiPack (http://www.scicomp.uni-kl.de/software/codi).
 *
 * CoDiPack is free software: you can redistribute it and/or
 * modify it under the terms of the GNU General Public License
 * as published by the Free Software Foundation, either version 3 of the
 * License, or (at your option) any later version.
 *
 * CoDiPack is distributed in the hope that it will be useful,
 * but WITHOUT ANY WARRANTY; without even the implied warranty
 * of MERCHANTABILITY or FITNESS FOR A PARTICULAR PURPOSE.
 *
 * See the GNU General Public License for more details.
 * You should have received a copy of the GNU
 * General Public License along with CoDiPack.
 * If not, see <http://www.gnu.org/licenses/>.
 *
 * Authors: Max Sagebaum, Tim Albring, (SciComp, TU Kaiserslautern)
 */

#pragma once

#include <cstddef>
#include <iostream>
#include <iomanip>
#include <map>
#include <tuple>

#include "../activeReal.hpp"
#include "../typeFunctions.hpp"
#include "chunk.hpp"
#include "chunkVector.hpp"
#include "externalFunctions.hpp"
#include "modules/externalFunctionsModule.hpp"
#include "modules/ioModule.hpp"
#include "modules/jacobiModule.hpp"
#include "modules/statementModule.hpp"
#include "modules/tapeBaseModule.hpp"
#include "reverseTapeInterface.hpp"
#include "singleChunkVector.hpp"
#include "../tapeTypes.hpp"
#include "../tools/tapeValues.hpp"

/**
 * @brief Global namespace for CoDiPack - Code Differentiation Package
 */
namespace codi {

  /**
   * @brief Vector definition for the ChunkTape.
   *
   * The structure defines all vectors as chunk vectors.
   *
   * See JacobiTape for details.
   *
   * @tparam        RTT  The basic type defintions for the tape. Need to define everything from ReverseTapeTypes.
   * @tparam DataVector  The data manager for the chunks. Needs to implement a ChunkVector interface.
   */
  template <typename RTT, template<typename, typename> class DataVector>
  struct JacobiTapeTypes {

    CODI_INLINE_REVERSE_TAPE_TYPES(RTT)

    /** @brief The tape type structure, that defines the basic types. */
    typedef RTT BaseTypes;

    /** @brief The data for each statement. */
    typedef Chunk1<StatementInt> StatementChunk;
    /** @brief The chunk vector for the statement data. */
    typedef DataVector<StatementChunk, IndexHandler> StatementVector;

    /** @brief The data for the jacobies of each statement */
    typedef Chunk2< Real, typename IndexHandler::Index> JacobiChunk;
    /** @brief The chunk vector for the jacobi data. */
    typedef DataVector<JacobiChunk, StatementVector> JacobiVector;

    /** @brief The data for the external functions. */
    typedef Chunk2<ExternalFunction,typename JacobiVector::Position> ExternalFunctionChunk;
    /** @brief The chunk vector for the external  function data. */
    typedef DataVector<ExternalFunctionChunk, JacobiVector> ExternalFunctionVector;

    /** @brief The position for all the different data vectors. */
    typedef typename ExternalFunctionVector::Position Position;

    /** @brief The gradient data is just the index type. */
    typedef Index GradientData;

    /** @brief The name of the tape as a string. */
    constexpr static const char* tapeName = "JacobiTape";

  };

  /**
   * @brief A reverse AD tape that stores Jacobie values for the reverse evaluation.
   *
   * The JacobiTape implements a fully featured ReverseTapeInterface. Depending on
   * the specified TapeTypes new memory, is automatically allocated or needs to be specified in advance.
   *
   * The current implementation uses 3 nested vectors
   * and the linear index handler as the terminator. The relation is
   *
   * externalFunctions -> jacobiData -> statements -> indexHandler
   *
   * The size of the tape can be set with the resize function,
   * the tape will allocate enough chunks such that the given data requirements will fit into the chunks.
   *
   * @tparam TapeTypes_t  All the types for the tape. Including the calculation type and the vector types.
   */
  template <typename TapeTypes_t>
  class JacobiTape final :
<<<<<<< HEAD
      public TapeBaseModule<TapeTypes, JacobiTape<TapeTypes>>,
      public JacobiModule<TapeTypes, JacobiTape<TapeTypes>>,
      public StatementModule<TapeTypes, JacobiTape<TapeTypes>>,
      public ExternalFunctionModule<TapeTypes, JacobiTape<TapeTypes>>,
      public IOModule<TapeTypes, JacobiTape<TapeTypes>>,
      public TapeTypes::template AdjointsModule<TapeTypes, JacobiTape<TapeTypes>>,
      public virtual ReverseTapeInterface<typename TapeTypes::Real, typename TapeTypes::Index, typename TapeTypes::GradientValue, JacobiTape<TapeTypes>, typename TapeTypes::Position >
=======
      public TapeBaseModule<TapeTypes_t, JacobiTape<TapeTypes_t>>,
      public JacobiModule<TapeTypes_t, JacobiTape<TapeTypes_t>>,
      public StatementModule<TapeTypes_t, JacobiTape<TapeTypes_t>>,
      public ExternalFunctionModule<TapeTypes_t, JacobiTape<TapeTypes_t>>,
      public IOModule<TapeTypes_t, JacobiTape<TapeTypes_t>>,
      public virtual ReverseTapeInterface<typename TapeTypes_t::Real, typename TapeTypes_t::Index, typename TapeTypes_t::GradientValue, JacobiTape<TapeTypes_t>, typename TapeTypes_t::Position >
>>>>>>> 6c519ef8
  {
  public:

    using TapeTypes = TapeTypes_t; /**< All types used to define the tape */

    friend TapeBaseModule<TapeTypes, JacobiTape>;  /**< No doc */
    friend StatementModule<TapeTypes, JacobiTape>;  /**< No doc */
    friend ::codi::IOModule<TapeTypes, JacobiTape>;  /**< No doc */
    friend typename TapeTypes::template AdjointsModule<TapeTypes, JacobiTape>; /**< No doc */

    CODI_INLINE_REVERSE_TAPE_TYPES(TapeTypes::BaseTypes)

    /** @brief The tape type structure, that defines all types for the tape. */
    typedef typename TapeTypes::BaseTypes BaseTypes;

    /** @brief The gradient data is just the index type. */
    typedef typename TapeTypes::GradientData GradientData;

    /** @brief The global position for the tape */
    typedef typename TapeTypes::Position Position;

    /** @brief The index handler for the active real's. */
    IndexHandler indexHandler;

    /** @brief Enables code path in CoDiPack that are optimized for Jacobi taping */
    static const bool AllowJacobiOptimization = true;

    /** @brief This tape requires no primal value handling. */
    static const bool RequiresPrimalReset = false;

  public:
    /**
     * @brief Creates a tape with the default chunk sizes for the data, statements and
     * external functions defined in the configuration.
     */
    JacobiTape() :
      TapeBaseModule<TapeTypes, JacobiTape<TapeTypes> > (),
      JacobiModule<TapeTypes, JacobiTape>(),
      StatementModule<TapeTypes, JacobiTape<TapeTypes> > (),
      ExternalFunctionModule<TapeTypes, JacobiTape<TapeTypes> > (),
      IOModule<TapeTypes, JacobiTape<TapeTypes> > (),
      TapeTypes::template AdjointsModule<TapeTypes, JacobiTape<TapeTypes> >(),
      indexHandler(0) {
      this->initTapeBaseModule();
      this->initStmtModule(&indexHandler);
      this->initJacobiModule(&this->stmtVector);
      this->initExtFuncModule(&this->jacobiVector);
      this->initIOModule();
      this->initTapeBaseModule();
      this->initAdjointsModule();
    }

    virtual ~JacobiTape() {}

    /**
     * @brief Swap the tape with an other tape.
     *
     * All data is exchanged between the tapes. The method performs the operation:
     *
     * T t = *this;
     * *this = other;
     * other = t;
     *
     */
    void swap(JacobiTape& other) {
      this->swapTapeBaseModule(other);
      this->swapAdjointsModule(other);

      this->extFuncVector.swap(other.extFuncVector);
    }

    /**
     * @brief Set the size of the jacobi and statement data.
     *
     * The tape will allocate enough chunks such that the given data
     * sizes will fit into the chunk vectors.
     *
     * @param[in]      dataSize  The new size of the jacobi data.
     * @param[in] statementSize  The new size of the statement data.
     */
    void resize(const size_t& dataSize, const size_t& statementSize) {
      this->resizeJacobi(dataSize);
      this->resizeStmt(statementSize);
    }

    /**
     * @brief Sets all adjoint/gradients to zero.
     *
     * It has to hold start >= end.
     *
     * @param[in] start  The starting position for the reset of the vector.
     * @param[in]   end  The ending position for the reset of the vector.
     */
    CODI_INLINE void clearAdjoints(const Position& start, const Position& end){
      Index startPos = min(end.inner.inner.inner, this->getAdjointsSize() - 1);
      Index endPos = min(start.inner.inner.inner, this->getAdjointsSize() - 1);

      for(Index i = startPos + 1; i <= endPos; ++i) {
        this->clearAdjoint(i);
      }
    }

    using typename TapeTypes::template AdjointsModule<TapeTypes, JacobiTape>::clearAdjoints;

    /**
     * @brief Optimization for the copy operation just copies the index of the rhs.
     *
     * No data is stored in this method.
     *
     * The primal value of the lhs is set to the primal value of the rhs.
     *
     * @param[out]   lhsValue    The primal value of the lhs. This value is set to the value
     *                           of the right hand side.
     * @param[out]   lhsIndex    The gradient data of the lhs. The index will be set to the index of the rhs.
     * @param[in]         rhs    The right hand side expression of the assignment.
     */
    CODI_INLINE void store(Real& lhsValue, Index& lhsIndex, const ActiveReal<JacobiTape<TapeTypes> >& rhs) {
      ENABLE_CHECK (OptTapeActivity, this->active){
        lhsIndex = rhs.getGradientData();
      } else {
        indexHandler.freeIndex(lhsIndex);
      }
      lhsValue = rhs.getValue();
    }

    using StatementModule<TapeTypes, JacobiTape>::store;

  private:

    /**
     * @brief Get the root vector for general data operations.
     *
     * @return The root vector for general data operations.
     */
    CODI_INLINE typename TapeTypes::ExternalFunctionVector& getRootVector() {
      return this->extFuncVector;
    }

    /**
     * @brief Get the root vector for general data operations.
     *
     * @return The root vector for general data operations.
     */
    CODI_INLINE const typename TapeTypes::ExternalFunctionVector& getRootVector() const {
      return this->extFuncVector;
    }

    /**
     * @brief Reset the tape structure to the given position.
     *
     * The state of the tape is then such that all recorded data after this position is
     * no longer used in the evaluation.
     *
     * The allocated memory is not freed. It is used for the next recording.
     *
     * @param[in] pos  The position
     */
    CODI_INLINE void resetInternal(const Position& pos) {
      this->resetExtFunc(pos);
    }

    /**
     * @brief The callback method for the push of statement data.
     *
     * The method is called by the statement module to push the
     * statements on the tape.
     *
     * @param[in] numberOfArguments  The number of arguments in the statements that have been pushed as jacobies.
     * @param[in]          lhsIndex  The index of the lhs value of the operation.
     */
    CODI_INLINE void pushStmtData(const StatementInt& numberOfArguments, const Index& lhsIndex) {
      CODI_UNUSED(lhsIndex);

      this->stmtVector.setDataAndMove(numberOfArguments);
    }

    /**
     * @brief Implementation of the AD stack evaluation.
     *
     * It has to hold startAdjPos >= endAdjPos.
     *
     * @param[in]     startAdjPos  The starting point in the expression evaluation.
     * @param[in]       endAdjPos  The ending point in the expression evaluation.
     * @param[in,out] adjointData  The vector of the adjoint variables.
     * @param[in,out]     dataPos  The current position in the jacobi and index vector. This value is used in the next invocation of this method.
     * @param[in]      endDataPos  The end position in the jacobi and index vector.
     * @param[in]        jacobies  The pointer to the jacobi vector.
     * @param[in]         indices  The pointer to the index vector
     * @param[in,out]     stmtPos  The current position in the statement vector. This value is used in the next invocation of this method.
     * @param[in]      endStmtPos  The end position in the statement vector.
     * @param[in]      statements  The pointer to the statement vector.
     *
     * @tparam AdjointData The data for the adjoint vector it needs to support add, multiply and comparison operations.
     */
    template<typename AdjointData>
    static CODI_INLINE void evaluateStackReverse(const size_t& startAdjPos, const size_t& endAdjPos, AdjointData* adjointData,
                                      size_t& dataPos, const size_t& endDataPos, Real* &jacobies, Index* &indices,
                                      size_t& stmtPos, const size_t& endStmtPos, StatementInt* &statements) {

      CODI_UNUSED(endDataPos);
      CODI_UNUSED(endStmtPos);

      size_t adjPos = startAdjPos;

      while(adjPos > endAdjPos) {
        --stmtPos;

        const AdjointData adj = adjointData[adjPos];
        if(ZeroAdjointReverse && StatementIntInputTag != statements[stmtPos]) {
          adjointData[adjPos] = AdjointData();
        }
        --adjPos;

#if CODI_AdjointHandle_Jacobi_Reverse
        handleReverseEval(adj, adjPos + 1);
#endif

        if(StatementIntInputTag != statements[stmtPos]) {
          JacobiModule<TapeTypes, JacobiTape>::incrementAdjoints(adj, adjointData, statements[stmtPos], dataPos, jacobies, indices);
        }
      }
    }

    WRAP_FUNCTION_TEMPLATE(Wrap_evaluateStackReverse, evaluateStackReverse);

    /**
     * @brief Evaluate the stack in reverse order.
     *
     * It has to hold start >= end.
     *
     * @param[in]           start  The start point for the evaluation.
     * @param[in]             end  The end point for the evaluation.
     * @param[in,out] adjointData  The vector of the adjoint variables.
     *
     * @tparam AdjointData The data for the adjoint vector it needs to support add, multiply and comparison operations.
     */
    template<typename AdjointData>
    CODI_INLINE void evaluateInternal(const Position& start, const Position& end, AdjointData* adjointData) {

      Wrap_evaluateStackReverse<AdjointData> evalFunc{};
      auto reverseFunc = &TapeTypes::JacobiVector::template evaluateReverse<decltype(evalFunc), AdjointData*&>;

      AdjointInterfaceImpl<Real, Index, AdjointData> interface(adjointData);

      this->evaluateExtFunc(start, end, reverseFunc, this->jacobiVector, &interface, evalFunc, adjointData);
    }

    /**
     * @brief Implementation of the AD stack evaluation.
     *
     * It has to hold startAdjPos <= endAdjPos.
     *
     * @param[in]     startAdjPos  The starting point in the expression evaluation.
     * @param[in]       endAdjPos  The ending point in the expression evaluation.
     * @param[in,out] adjointData  The vector of the adjoint variables.
     * @param[in,out]     dataPos  The current position in the jacobi and index vector. This value is used in the next invocation of this method.
     * @param[in]      endDataPos  The end position in the jacobi and index vector.
     * @param[in]        jacobies  The pointer to the jacobi vector.
     * @param[in]         indices  The pointer to the index vector
     * @param[in,out]     stmtPos  The current position in the statement vector. This value is used in the next invocation of this method.
     * @param[in]      endStmtPos  The end position in the statement vector.
     * @param[in]      statements  The pointer to the statement vector.
     *
     * @tparam AdjointData The data for the adjoint vector it needs to support add, multiply and comparison operations.
     */
    template<typename AdjointData>
    static CODI_INLINE void evaluateStackForward(const size_t& startAdjPos, const size_t& endAdjPos, AdjointData* adjointData,
                                          size_t& dataPos, const size_t& endDataPos, Real* &jacobies, Index* &indices,
                                          size_t& stmtPos, const size_t& endStmtPos, StatementInt* &statements) {
      CODI_UNUSED(endDataPos);
      CODI_UNUSED(endStmtPos);

      size_t adjPos = startAdjPos;

      while(adjPos < endAdjPos) {
        ++adjPos;
        AdjointData adj = AdjointData();

        if(StatementIntInputTag != statements[stmtPos]) {
          JacobiModule<TapeTypes, JacobiTape>::incrementTangents(adj, adjointData, statements[stmtPos], dataPos, jacobies, indices);
          adjointData[adjPos] = adj;
        }

        ++stmtPos;
      }
    }

    WRAP_FUNCTION_TEMPLATE(Wrap_evaluateStackForward, evaluateStackForward);

    /**
     * @brief Evaluate the stack in forward order.
     *
     * It has to hold start <= end.
     *
     * @param[in]           start  The start point for the evaluation.
     * @param[in]             end  The end point for the evaluation.
     * @param[in,out] adjointData  The vector of the adjoint variables.
     *
     * @tparam AdjointData The data for the adjoint vector it needs to support add, multiply and comparison operations.
     */
    template<typename AdjointData>
    CODI_INLINE void evaluateForwardInternal(const Position& start, const Position& end, AdjointData* adjointData) {

      Wrap_evaluateStackForward<AdjointData> evalFunc{};
      auto forwardFunc = &TapeTypes::JacobiVector::template evaluateForward<decltype(evalFunc), AdjointData*&>;

      AdjointInterfaceImpl<Real, Index, AdjointData> interface(adjointData);

      this->evaluateExtFuncForward(start, end, forwardFunc, this->jacobiVector, &interface, evalFunc, adjointData);
    }

    /**
     * @brief Internal function for input variable registration.
     *
     * The index of the variable is set to a non zero number.
     *
     * @param[inout] value  Unused
     * @param[out]   index  Is assigned a non zero value.
     */
    CODI_INLINE void registerInputInternal(Real& value, Index& index) {
      CODI_UNUSED(value);

      this->stmtVector.reserveItems(1);
      this->stmtVector.setDataAndMove((StatementInt)StatementIntInputTag);

      index = indexHandler.createIndex();
    }

    /**
     * @brief Internal function for output variable registration.
     *
     * The index of the variable is set to a non zero number.
     *
     * @param[inout] value  Unused
     * @param[out]   index  Is assigned a non zero value.
     */
    CODI_INLINE void registerOutputInternal(const Real& value, Index& index) {
      CODI_UNUSED(value);

      ENABLE_CHECK(OptCheckZeroIndex, 0 != index) {
        this->stmtVector.reserveItems(1);
        this->jacobiVector.reserveItems(1);

        this->stmtVector.setDataAndMove((StatementInt)1);
        this->jacobiVector.setDataAndMove(1.0, index);

        index = indexHandler.createIndex();
      }
    }

  public:
    /**
     * @brief Register a variable as an active variable.
     *
     * The index of the variable is set to a non zero number.
     * @param[in,out] value The value which will be marked as an active variable.
     */
    CODI_INLINE void registerInput(ActiveReal<JacobiTape<TapeTypes> >& value) {
      registerInputInternal(value.value(), value.getGradientData());
    }

    /**
     * @brief Modify the output of an external function such that the tape sees it as an active variable.
     *
     * @param[in,out] value  The output value of the external function.
     * @return Zero
     */
    CODI_INLINE Real registerExtFunctionOutput(ActiveReal<JacobiTape<TapeTypes> >& value) {
      registerInput(value);

      return Real();
    }

    /**
     * @brief Register the value as an output value.
     *
     * The method ensures that each output value has an unique index. This is done
     * by performing the trivial operation value *= 1.0
     *
     * @param[in] value A new index is assigned.
     */
    CODI_INLINE void registerOutput(ActiveReal<JacobiTape<TapeTypes> >& value) {
      registerOutputInternal(value.getValue(), value.getGradientData());
    }

    /**
     * @brief Gather the general performance values of the tape.
     *
     * Computes values like the total amount of statements stored or the currently consumed memory.
     *
     * @return The values for the tape.
     */
    TapeValues getTapeValues() const {
      std::string name = "CoDi Tape Statistics (" + std::string(TapeTypes::tapeName) + ")";
      TapeValues values(name);

      this->addAdjointValues(values);
      this->addStmtValues(values);
      this->addJacobiValues(values);
      this->addExtFuncValues(values);
      indexHandler.addValues(values);

      return values;
    }
  };
}<|MERGE_RESOLUTION|>--- conflicted
+++ resolved
@@ -116,22 +116,13 @@
    */
   template <typename TapeTypes_t>
   class JacobiTape final :
-<<<<<<< HEAD
-      public TapeBaseModule<TapeTypes, JacobiTape<TapeTypes>>,
-      public JacobiModule<TapeTypes, JacobiTape<TapeTypes>>,
-      public StatementModule<TapeTypes, JacobiTape<TapeTypes>>,
-      public ExternalFunctionModule<TapeTypes, JacobiTape<TapeTypes>>,
-      public IOModule<TapeTypes, JacobiTape<TapeTypes>>,
-      public TapeTypes::template AdjointsModule<TapeTypes, JacobiTape<TapeTypes>>,
-      public virtual ReverseTapeInterface<typename TapeTypes::Real, typename TapeTypes::Index, typename TapeTypes::GradientValue, JacobiTape<TapeTypes>, typename TapeTypes::Position >
-=======
       public TapeBaseModule<TapeTypes_t, JacobiTape<TapeTypes_t>>,
       public JacobiModule<TapeTypes_t, JacobiTape<TapeTypes_t>>,
       public StatementModule<TapeTypes_t, JacobiTape<TapeTypes_t>>,
       public ExternalFunctionModule<TapeTypes_t, JacobiTape<TapeTypes_t>>,
       public IOModule<TapeTypes_t, JacobiTape<TapeTypes_t>>,
+      public TapeTypes_t::template AdjointsModule<TapeTypes_t, JacobiTape<TapeTypes_t>>,
       public virtual ReverseTapeInterface<typename TapeTypes_t::Real, typename TapeTypes_t::Index, typename TapeTypes_t::GradientValue, JacobiTape<TapeTypes_t>, typename TapeTypes_t::Position >
->>>>>>> 6c519ef8
   {
   public:
 
