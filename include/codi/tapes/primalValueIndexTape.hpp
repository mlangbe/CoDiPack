--- conflicted
+++ resolved
@@ -129,20 +129,12 @@
    */
   template <typename TapeTypes_t>
   class PrimalValueIndexTape :
-<<<<<<< HEAD
-      public TapeBaseModule<TapeTypes, PrimalValueIndexTape<TapeTypes>>,
-      public PrimalValueModule<TapeTypes, PrimalValueIndexTape<TapeTypes>>,
-      public ExternalFunctionModule<TapeTypes, PrimalValueIndexTape<TapeTypes>>,
-      public IOModule<TapeTypes, PrimalValueIndexTape<TapeTypes>>,
-      public TapeTypes::template AdjointsModule<TapeTypes, PrimalValueIndexTape<TapeTypes>>,
-      public virtual ReverseTapeInterface<typename TapeTypes::Real, typename TapeTypes::Index, typename TapeTypes::GradientValue, PrimalValueIndexTape<TapeTypes>, typename TapeTypes::Position >
-=======
       public TapeBaseModule<TapeTypes_t, PrimalValueIndexTape<TapeTypes_t>>,
       public PrimalValueModule<TapeTypes_t, PrimalValueIndexTape<TapeTypes_t>>,
       public ExternalFunctionModule<TapeTypes_t, PrimalValueIndexTape<TapeTypes_t>>,
       public IOModule<TapeTypes_t, PrimalValueIndexTape<TapeTypes_t>>,
+      public TapeTypes_t::template AdjointsModule<TapeTypes_t, PrimalValueIndexTape<TapeTypes_t>>,
       public virtual ReversePrimalValueTapeInterface<typename TapeTypes_t::Real, typename TapeTypes_t::Index, typename TapeTypes_t::GradientValue, PrimalValueIndexTape<TapeTypes_t>, typename TapeTypes_t::Position >
->>>>>>> 6c519ef8
   {
   public:
 
