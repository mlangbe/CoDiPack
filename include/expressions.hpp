/**
 * CoDiPack, a Code Differentiation Package
 *
 * Copyright (C) 2015 Chair for Scientific Computing (SciComp), TU Kaiserslautern
 * Homepage: http://www.scicomp.uni-kl.de
 * Contact:  Prof. Nicolas R. Gauger (codi@scicomp.uni-kl.de)
 *
 * Lead developers: Max Sagebaum, Tim Albring (SciComp, TU Kaiserslautern)
 *
 * This file is part of CoDiPack (http://www.scicomp.uni-kl.de/software/codi).
 *
 * CoDiPack is free software: you can redistribute it and/or
 * modify it under the terms of the GNU General Public License
 * as published by the Free Software Foundation, either version 2 of the
 * License, or (at your option) any later version.
 *
 * CoDiPack is distributed in the hope that it will be useful,
 * but WITHOUT ANY WARRANTY; without even the implied warranty
 * of MERCHANTABILITY or FITNESS FOR A PARTICULAR PURPOSE.
 *
 * See the GNU General Public License for more details.
 * You should have received a copy of the GNU
 * General Public License along with CoDiPack.
 * If not, see <http://www.gnu.org/licenses/>.
 *
 * Authors: Max Sagebaum, Tim Albring, (SciComp, TU Kaiserslautern)
 *          Prof. Robin Hogan, (Univ. of Reading).
 *
 * Originally based on Adept 1.0 (http://www.met.rdg.ac.uk/clouds/adept/)
 * released under GPL 3.0 (Copyright (C) 2012-2013 Robin Hogan and the University of Reading).
 */

#pragma once

#include <cmath>
#include <algorithm>
#include <iostream>

#include "configure.h"
#include "exceptions.hpp"
#include "typeTraits.hpp"

namespace codi {

  template<typename A> struct ExpressionTraits;

  /**
   * The Expression type from which all other types of expression
   * derive. Each member function simply calls the specialized version
   * of the function according to the expression's true type, which is
   * given by its template argument.
   *
   * @tparam Real  The data type of the primal values and the gradient values.
   * @tparam    A  The implementing class of the expression.
   */
  template<typename Real, class A>
  struct Expression {

    /**
     * @brief The passive value is used where the expressions are combined with normal double values.
     */
    typedef typename TypeTraits<Real>::PassiveReal PassiveReal;

    /**
     * Cast the expression to its true type, given by the template
     * argument.
     *
     * @return The instance of the implementing class.
     */
    inline const A& cast() const {
      return static_cast<const A&>(*this);
    }

    /**
     * @brief Calculate the gradient of the expression.
     *
     * Calculate the gradient of the mathematical operation that this
     * expression represents and pass the result to its argument.
     * For functions f(a), pass df/da to the argument.
     *
     * @param[inout] gradient A helper value for forward implementations. The value is the gradient of the
     *                        lhs of the expression.
     */
    inline void calcGradient(Real& gradient) const {
      cast().calcGradient(gradient);
    }

    /**
     * @brief Calculate the gradient of the expression.
     *
     * Calculate the gradient of the mathematical operation that this
     * expression represents and pass the result to its argument.
     * For functions f(a), pass multiplier * df/da to the argument.
     *
     * @param[inout] gradient A helper value for forward implementations. The value is the gradient of the
     *                        lhs of the expression.
     * @param[in]  multiplier The Jacobi from the expression where this expression was used as an argument.
     */
    inline void calcGradient(Real& gradient, const Real& multiplier) const {
      cast().calcGradient(gradient, multiplier);
    }

    /**
     * @brief Return the numerical value of the expression.
     *
     * @return The value of the expression.
     */
    inline const Real getValue() const {
      return cast().getValue();
    }

  private:
    /**
     * Intentionally inaccessible to prevent an expression appearing
     * on the left-hand-side of a statement
     */
    Expression& operator=(const Expression&) = delete;
  };

  /**
   * Now define particular types of expression, using static
   * polymorphism via the Curiously Recurring Template Pattern
   */

  /*
   * Enable mathematical functions with two arguments.
   *
   * @param                  OP   The name of the class
   * @param                FUNC   The name of the functions. Can also be an operator.
   * @param         PRIMAL_CALL   A function which calls the function or operator.
   * @param  DERIVATIVE_FUNC_11   The function which computes the derivative when both variables are active.
   * @param DERIVATIVE_FUNC_11M   The function which computes the derivative when both variables are active and a multiplier is given.
   * @param  DERIVATIVE_FUNC_10   The function which computes the derivative when the first variable is active.
   * @param DERIVATIVE_FUNC_10M   The function which computes the derivative when the first variable is active and a multiplier is given.
   * @param  DERIVATIVE_FUNC_01   The function which computes the derivative when the second variable is active.
   * @param DERIVATIVE_FUNC_01M   The function which computes the derivative when the second variable is active and a multiplier is given.
   */
  #define CODI_DEFINE_BINARY_FUNCTION(OP, FUNC, PRIMAL_CALL, DERIVATIVE_FUNC_11, DERIVATIVE_FUNC_11M, DERIVATIVE_FUNC_10, DERIVATIVE_FUNC_10M, DERIVATIVE_FUNC_01, DERIVATIVE_FUNC_01M, DERIVATIVE_FUNC_A, DERIVATIVE_FUNC_B)  \
    /* predefine the structs and the functions for higher order derivatives */\
    template <typename Real, class A, class B> struct OP ## 11;\
    template <typename Real, class A> struct OP ## 10;\
    template <typename Real, class B> struct OP ## 01;\
    template <typename Real, class A, class B> \
    inline  OP ## 11<Real, A, B> FUNC(const codi::Expression<Real, A>& a, const codi::Expression<Real, B>& b); \
    template <typename Real, class A> \
    inline  OP ## 10<Real, A> FUNC(const codi::Expression<Real, A>& a, const typename TypeTraits<Real>::PassiveReal& b); \
    template <typename Real, class B> \
    inline  OP ## 01<Real, B> FUNC(const typename TypeTraits<Real>::PassiveReal& a, const codi::Expression<Real, B>& b); \
    \
    /** @brief Expression implementation for OP with two active variables. @tparam Real The real type used in the active types. @tparam A The expression for the first argument of the function @tparam B The expression for the second argument of the function*/ \
    template<typename Real, class A, class B> \
    struct OP ## 11: public Expression<Real, OP ## 11<Real, A, B> > { \
      private: \
        typedef typename TypeTraits<Real>::PassiveReal PassiveReal; \
        /** @brief The first argument of the function. */ \
        const A& a_; \
        /** @brief The second argument of the function. */ \
        const B& b_; \
      public: \
        /** @brief Stores both arguments and precomputes the result of the expression. @param[in] a First argument of the expression. @param[in] b Second argument of the expression.*/ \
        OP ## 11(const Expression<Real, A>& a, const Expression<Real, B>& b) : \
          a_(a.cast()), b_(b.cast()) {} \
        \
        /** @brief Calculates the jacobies of the expression and hands them down to the arguments. @details For f(x,y) it calculates df/dx and df/dy and passes these values as the multipliers to the arguments. @param[inout] gradient A helper value for forward implementations. The value is the gradient of the lhs of the expression. */ \
        inline void calcGradient(Real& gradient) const { \
          DERIVATIVE_FUNC_11(gradient, a_, b_, getValue()); \
        } \
        \
        /** @brief Calculates the jacobies of the expression and hands them down to the arguments. @details For f(x,y) it calculates multiplier * df/dx and multiplier * df/dy and passes these values as the multipliers to the arguments. @param[inout] gradient A helper value for forward implementations. The value is the gradient of the lhs of the expression. * @param[in]  multiplier The Jacobi from the expression where this expression was used as an argument. */ \
        inline void calcGradient(Real& gradient, const Real& multiplier) const { \
          DERIVATIVE_FUNC_11M(gradient, a_, b_, getValue(), multiplier); \
        } \
        \
        /** @brief Return the numerical value of the expression. @return The value of the expression. */ \
        inline const Real getValue() const { \
          return PRIMAL_CALL(a_.getValue(), b_.getValue()); \
        } \
        \
        template<typename IndexType, size_t offset, size_t passiveOffset> \
        static inline Real getValue(const IndexType* indices, const PassiveReal* passiveValues, const Real* primalValues) { \
          const Real aPrimal = A::template getValue<IndexType, offset, passiveOffset>(indices, passiveValues, primalValues);\
          const Real bPrimal = B::template getValue<IndexType, \
              offset + ExpressionTraits<A>::maxActiveVariables, \
              passiveOffset + ExpressionTraits<A>::maxPassiveVariables> \
                (indices, passiveValues, primalValues);\
          \
          return PRIMAL_CALL(aPrimal, bPrimal); \
        } \
        \
        template<typename IndexType> \
        static void evalAdjoint(const Real& seed, const IndexType* indices, const PassiveReal* passiveValues, const Real* primalValues, Real* adjointValues) { \
          evalAdjointOffset<IndexType, 0, 0>(seed, indices, passiveValues, primalValues, adjointValues);\
        } \
        \
        template<typename IndexType, size_t offset, size_t passiveOffset> \
        static inline void evalAdjointOffset(const Real& seed, const IndexType* indices, const PassiveReal* passiveValues, const Real* primalValues, Real* adjointValues) { \
          const Real aPrimal = A::template getValue<IndexType, offset, passiveOffset>(indices, passiveValues, primalValues); \
          const Real bPrimal = B::template getValue<IndexType, \
              offset + ExpressionTraits<A>::maxActiveVariables, \
              passiveOffset + ExpressionTraits<A>::maxPassiveVariables> \
                (indices, passiveValues, primalValues); \
          const Real resPrimal = PRIMAL_CALL(aPrimal, bPrimal); \
          \
          const Real aJac = DERIVATIVE_FUNC_A(aPrimal, bPrimal, resPrimal) * seed; \
          const Real bJac = DERIVATIVE_FUNC_B(aPrimal, bPrimal, resPrimal) * seed; \
          A::template evalAdjointOffset<IndexType, offset, passiveOffset>(aJac, indices, passiveValues, primalValues, adjointValues); \
          B::template evalAdjointOffset<IndexType, \
              offset + ExpressionTraits<A>::maxActiveVariables, \
              passiveOffset + ExpressionTraits<A>::maxPassiveVariables> \
                (bJac, indices, passiveValues, primalValues, adjointValues); \
        } \
        \
        inline void pushPassive(const PassiveReal& passive) const { \
          a_.pushPassive(passive);\
        } \
    }; \
    \
    /** @brief Expression implementation for OP with one active variables. @tparam Real The real type used in the active types. @tparam A The expression for the first argument of the function*/ \
    template<typename Real, class A> \
    struct OP ## 10: public Expression<Real, OP ## 10<Real, A> > { \
      private: \
        typedef typename TypeTraits<Real>::PassiveReal PassiveReal; \
        const A& a_; \
        const PassiveReal& b_; \
      public: \
        /** @brief Stores both arguments and precomputes the result of the expression. @param[in] a First argument of the expression. @param[in] b Second argument of the expression.*/ \
        OP ## 10(const Expression<Real, A>& a, const PassiveReal& b) : \
          a_(a.cast()), b_(b) {} \
        \
        /** @brief Calculates the jacobies of the expression and hands them down to the arguments. @details For f(x,y) it calculates df/dx passes this value as the multiplier to the argument. @param[inout] gradient A helper value for forward implementations. The value is the gradient of the lhs of the expression. */ \
        inline void calcGradient(Real& gradient) const { \
<<<<<<< HEAD
          DERIVATIVE_FUNC_10(gradient, a_, b_, result_); \
          a_.pushPassive(b_); \
=======
          DERIVATIVE_FUNC_10(gradient, a_, b_, getValue()); \
>>>>>>> f4e80cfd
        } \
        \
        /** @brief Calculates the jacobies of the expression and hands them down to the arguments. @details For f(x,y) it calculates multiplier * df/dx and passes this value as the multiplier to the argument. @param[inout] gradient A helper value for forward implementations. The value is the gradient of the lhs of the expression. * @param[in]  multiplier The Jacobi from the expression where this expression was used as an argument. */ \
        inline void calcGradient(Real& gradient, const Real& multiplier) const { \
<<<<<<< HEAD
          DERIVATIVE_FUNC_10M(gradient, a_, b_, result_, multiplier); \
          a_.pushPassive(b_); \
=======
          DERIVATIVE_FUNC_10M(gradient, a_, b_, getValue(), multiplier); \
>>>>>>> f4e80cfd
        } \
        \
        /** @brief Return the numerical value of the expression. @return The value of the expression. */ \
        inline const Real getValue() const { \
          return PRIMAL_CALL(a_.getValue(), b_); \
        } \
        \
        template<typename IndexType, size_t offset, size_t passiveOffset> \
        static inline Real getValue(const IndexType* indices, const PassiveReal* passiveValues, const Real* primalValues) { \
          const Real aPrimal = A::template getValue<IndexType, offset, passiveOffset>(indices, passiveValues, primalValues);\
          const PassiveReal& bPrimal = passiveValues[passiveOffset + ExpressionTraits<A>::maxPassiveVariables]; \
          \
          return PRIMAL_CALL(aPrimal, bPrimal); \
        } \
        \
        template<typename IndexType> \
        static void evalAdjoint(const Real& seed, const IndexType* indices, const PassiveReal* passiveValues, const Real* primalValues, Real* adjointValues) { \
          evalAdjointOffset<IndexType, 0, 0>(seed, indices, passiveValues, primalValues, adjointValues);\
        } \
        \
        template<typename IndexType, size_t offset, size_t passiveOffset> \
        static inline void evalAdjointOffset(const Real& seed, const IndexType* indices, const PassiveReal* passiveValues, const Real* primalValues, Real* adjointValues) { \
          const Real aPrimal = A::template getValue<IndexType, offset, passiveOffset>(indices, passiveValues, primalValues); \
          const PassiveReal& bPrimal = passiveValues[passiveOffset + ExpressionTraits<A>::maxPassiveVariables]; \
          const Real resPrimal = PRIMAL_CALL(aPrimal, bPrimal); \
          \
          const Real aJac = DERIVATIVE_FUNC_A(aPrimal, bPrimal, resPrimal) * seed; \
          A::template evalAdjointOffset<IndexType, offset, passiveOffset>(aJac, indices, passiveValues, primalValues, adjointValues); \
        } \
        \
        inline void pushPassive(const PassiveReal& passive) const { \
          a_.pushPassive(passive);\
        } \
    }; \
    \
    /** @brief Expression implementation for OP with one active variables. @tparam Real The real type used in the active types. @tparam B The expression for the second argument of the function*/ \
    template<typename Real, class B> \
    struct OP ## 01 : public Expression<Real, OP ## 01<Real, B> > { \
      private: \
        typedef typename TypeTraits<Real>::PassiveReal PassiveReal; \
        const PassiveReal& a_; \
        const B& b_; \
      public: \
        /** @brief Stores both arguments and precomputes the result of the expression. @param[in] a First argument of the expression. @param[in] b Second argument of the expression.*/ \
        OP ## 01(const PassiveReal& a, const Expression<Real, B>& b) : \
          a_(a), b_(b.cast()) {} \
        \
        /** @brief Calculates the jacobies of the expression and hands them down to the arguments. @details For f(x,y) it calculates df/dx passes this value as the multiplier to the argument. @param[inout] gradient A helper value for forward implementations. The value is the gradient of the lhs of the expression. */ \
        inline void calcGradient(Real& gradient) const { \
<<<<<<< HEAD
          b_.pushPassive(a_); \
          DERIVATIVE_FUNC_01(gradient, a_, b_, result_); \
=======
          DERIVATIVE_FUNC_01(gradient, a_, b_, getValue()); \
>>>>>>> f4e80cfd
        } \
        \
        /** @brief Calculates the jacobies of the expression and hands them down to the arguments. @details For f(x,y) it calculates multiplier * df/dx and passes this value as the multiplier to the argument. @param[inout] gradient A helper value for forward implementations. The value is the gradient of the lhs of the expression. * @param[in]  multiplier The Jacobi from the expression where this expression was used as an argument. */ \
        inline void calcGradient(Real& gradient, const Real& multiplier) const { \
<<<<<<< HEAD
          b_.pushPassive(a_); \
          DERIVATIVE_FUNC_01M(gradient, a_, b_, result_, multiplier); \
=======
          DERIVATIVE_FUNC_01M(gradient, a_, b_, getValue(), multiplier); \
>>>>>>> f4e80cfd
        } \
        \
        /** @brief Return the numerical value of the expression. @return The value of the expression. */ \
        inline const Real getValue() const { \
          return PRIMAL_CALL(a_, b_.getValue()); \
        } \
        \
        template<typename IndexType, size_t offset, size_t passiveOffset> \
        static inline Real getValue(const IndexType* indices, const PassiveReal* passiveValues, const Real* primalValues) { \
          const PassiveReal& aPrimal = passiveValues[passiveOffset]; \
          const Real bPrimal = B::template getValue<IndexType, offset, passiveOffset + 1>(indices, passiveValues, primalValues); \
          \
          return PRIMAL_CALL(aPrimal, bPrimal); \
        } \
        \
        template<typename IndexType> \
        static void evalAdjoint(const Real& seed, const IndexType* indices, const PassiveReal* passiveValues, const Real* primalValues, Real* adjointValues) { \
          evalAdjointOffset<IndexType, 0, 0>(seed, indices, passiveValues, primalValues, adjointValues);\
        } \
        \
        template<typename IndexType, size_t offset, size_t passiveOffset> \
        static inline void evalAdjointOffset(const Real& seed, const IndexType* indices, const PassiveReal* passiveValues, const Real* primalValues, Real* adjointValues) { \
          const PassiveReal& aPrimal = passiveValues[passiveOffset]; \
          const Real bPrimal = B::template getValue<IndexType, offset, passiveOffset + 1>(indices, passiveValues, primalValues); \
          const Real resPrimal = PRIMAL_CALL(aPrimal, bPrimal); \
          \
          const Real bJac = DERIVATIVE_FUNC_B(aPrimal, bPrimal, resPrimal) * seed; \
          B::template evalAdjointOffset<IndexType, offset, passiveOffset + 1>(bJac, indices, passiveValues, primalValues, adjointValues); \
        } \
        \
        inline void pushPassive(const PassiveReal& passive) const { \
          b_.pushPassive(passive);\
        } \
    }; \
    \
    /** @brief Overload for FUNC with the CoDiPack expressions. @param[in] a The first argument of the operation. @param[in] b The second argument of the operation. @return The implementing expression OP. @tparam Real The real type used in the active types. @tparam A The expression for the first argument of the function @tparam B The expression for the second argument of the function*/ \
    template <typename Real, class A, class B> \
    inline OP ## 11<Real, A, B> FUNC(const codi::Expression<Real, A>& a, const codi::Expression<Real, B>& b) { \
      return OP ## 11<Real, A, B>(a.cast(), b.cast()); \
    } \
    /** @brief Overload for FUNC with the CoDiPack expressions. @param[in] a The first argument of the operation. @param[in] b The second argument of the operation. @return The implementing expression OP. @tparam Real The real type used in the active types. @tparam A The expression for the first argument of the function*/ \
    template <typename Real, class A> \
    inline OP ## 10<Real, A> FUNC(const codi::Expression<Real, A>& a, const typename TypeTraits<Real>::PassiveReal& b) { \
      return OP ## 10<Real, A>(a.cast(), b); \
    } \
    /** @brief Overload for FUNC with the CoDiPack expressions. @param[in] a The first argument of the operation. @param[in] b The second argument of the operation. @return The implementing expression OP. @tparam Real The real type used in the active types. @tparam B The expression for the second argument of the function*/ \
    template <typename Real, class B> \
    inline OP ## 01<Real, B> FUNC(const typename TypeTraits<Real>::PassiveReal& a, const codi::Expression<Real, B>& b) { \
      return OP ## 01<Real, B>(a, b.cast()); \
    }

  #define CODI_OPERATOR_HELPER(NAME, OP) \
    /** @brief Helper function to call operators as a function. @param[in] a The first argument of the operation. @param[in] b The second argument of the operation. @return The value of a OP b @tparam A The expression for the first argument of the function @tparam B The expression for the second argument of the function*/ \
    template<typename A, typename B> \
    inline auto primal_ ## NAME(const A& a, const B& b) -> decltype(a OP b) { \
      return a OP b; \
    }

  /*
   * Now all binary functions are implemented.
   *
   * We use the naming scheme dervBB[M]_Name.
   *
   * BB tells which variable is active. Thus we have the combinations
   * 11 -> both are active
   * 10 -> first argument is active
   * 01 -> second argument is active
   *
   * There are also the functions gradientA_Name and gradientB_Name which calculate the jacobie with respect to the first and
   * second argument respectivly.
   *
   * There is no implementation for 00 because no variable is active and thus the derivative would be zero.
   *
   * If the M is present the method is implemented with the multiplier as an argument.
   */

  /*
   * Implementation for f(a,b) = a + b
   * df/da = 1 and likewise for df/db so simply
   * call a and b's versions of calcGradient
   */
  template<typename Real, typename A, typename B> inline const typename TypeTraits<Real>::PassiveReal gradientA_Add(const A& a, const B& b, const Real& result) {
    CODI_UNUSED(a);
    CODI_UNUSED(b);
    CODI_UNUSED(result);
    return 1.0;
  }
  template<typename Real, typename A, typename B> inline const typename TypeTraits<Real>::PassiveReal gradientB_Add(const A& a, const B& b, const Real& result) {
    CODI_UNUSED(a);
    CODI_UNUSED(b);
    CODI_UNUSED(result);
    return 1.0;
  }
  template<typename Real, typename A, typename B> inline void derv11_Add(Real& gradient, const A& a, const B& b, const Real& result) {
    CODI_UNUSED(result);
    a.calcGradient(gradient);
    b.calcGradient(gradient);
  }
  template<typename Real, typename A, typename B> inline void derv11M_Add(Real& gradient, const A& a, const B& b, const Real& result, const Real& multiplier) {
    a.calcGradient(gradient, multiplier);
    b.calcGradient(gradient, multiplier);
  }
  template<typename Real, typename A> inline void derv10_Add(Real& gradient, const A& a, const typename TypeTraits<Real>::PassiveReal& b, const Real& result) {
    CODI_UNUSED(result);
    a.calcGradient(gradient);
  }
  template<typename Real, typename A> inline void derv10M_Add(Real& gradient, const A& a, const typename TypeTraits<Real>::PassiveReal& b, const Real& result, const Real& multiplier) {
    CODI_UNUSED(result);
    a.calcGradient(gradient, multiplier);
  }
  template<typename Real, typename B> inline void derv01_Add(Real& gradient, const typename TypeTraits<Real>::PassiveReal& a, const B& b, const Real& result) {
    CODI_UNUSED(result);
    b.calcGradient(gradient);
  }
  template<typename Real, typename B> inline void derv01M_Add(Real& gradient, const typename TypeTraits<Real>::PassiveReal& a, const B& b, const Real& result, const Real& multiplier) {
    CODI_UNUSED(result);
    b.calcGradient(gradient, multiplier);
  }
  CODI_OPERATOR_HELPER(Add, +)
  CODI_DEFINE_BINARY_FUNCTION(Add, operator +, primal_Add, derv11_Add, derv11M_Add, derv10_Add, derv10M_Add, derv01_Add, derv01M_Add, gradientA_Add, gradientB_Add)

  /*
   * Implementation for f(a,b) = a - b
   * df/da = 1 so simply call a
   */
  template<typename Real, typename A, typename B> inline const typename TypeTraits<Real>::PassiveReal gradientA_Substract(const A& a, const B& b, const Real& result) {
    CODI_UNUSED(a);
    CODI_UNUSED(b);
    CODI_UNUSED(result);
    return 1.0;
  }
  template<typename Real, typename A, typename B> inline const typename TypeTraits<Real>::PassiveReal gradientB_Substract(const A& a, const B& b, const Real& result) {
    CODI_UNUSED(a);
    CODI_UNUSED(b);
    CODI_UNUSED(result);
    return -1.0;
  }
  template<typename Real, typename A, typename B> inline void derv11_Subtract(Real& gradient, const A& a, const B& b, const Real& result) {
    CODI_UNUSED(result);
    a.calcGradient(gradient);
    b.calcGradient(gradient, -1.0);
  }
  template<typename Real, typename A, typename B> inline void derv11M_Subtract(Real& gradient, const A& a, const B& b, const Real& result, const Real& multiplier) {
    CODI_UNUSED(result);
    a.calcGradient(gradient, multiplier);
    b.calcGradient(gradient, -multiplier);
  }
  template<typename Real, typename A> inline void derv10_Subtract(Real& gradient, const A& a, const typename TypeTraits<Real>::PassiveReal& b, const Real& result) {
    CODI_UNUSED(result);
    a.calcGradient(gradient);
  }
  template<typename Real, typename A> inline void derv10M_Subtract(Real& gradient, const A& a, const typename TypeTraits<Real>::PassiveReal& b, const Real& result, const Real& multiplier) {
    CODI_UNUSED(result);
    a.calcGradient(gradient, multiplier);
  }
  template<typename Real, typename B> inline void derv01_Subtract(Real& gradient, const typename TypeTraits<Real>::PassiveReal& a, const B& b, const Real& result) {
    CODI_UNUSED(result);
    b.calcGradient(gradient, -1.0);
  }
  template<typename Real, typename B> inline void derv01M_Subtract(Real& gradient, const typename TypeTraits<Real>::PassiveReal& a, const B& b, const Real& result, const Real& multiplier) {
    CODI_UNUSED(result);
    b.calcGradient(gradient, -multiplier);
  }
  CODI_OPERATOR_HELPER(Subtract, -)
  CODI_DEFINE_BINARY_FUNCTION(Subtract, operator -, primal_Subtract, derv11_Subtract, derv11M_Subtract, derv10_Subtract, derv10M_Subtract, derv01_Subtract, derv01M_Subtract, gradientA_Substract, gradientB_Substract)

  /*
   * Implementation for f(a,b) = a * b
   */
  template<typename Real, typename A, typename B> inline const B& gradientA_Multiply(const A& a, const B& b, const Real& result) {
    CODI_UNUSED(a);
    CODI_UNUSED(result);
    return b;
  }
  template<typename Real, typename A, typename B> inline const A& gradientB_Multiply(const A& a, const B& b, const Real& result) {
    CODI_UNUSED(b);
    CODI_UNUSED(result);
    return a;
  }
  template<typename Real, typename A, typename B> inline void derv11_Multiply(Real& gradient, const A& a, const B& b, const Real& result) {
    CODI_UNUSED(result);
    a.calcGradient(gradient, b.getValue());
    b.calcGradient(gradient, a.getValue());
  }
  template<typename Real, typename A, typename B> inline void derv11M_Multiply(Real& gradient, const A& a, const B& b, const Real& result, const Real& multiplier) {
    CODI_UNUSED(result);
    a.calcGradient(gradient, b.getValue() * multiplier);
    b.calcGradient(gradient, a.getValue() * multiplier);
  }
  template<typename Real, typename A> inline void derv10_Multiply(Real& gradient, const A& a, const typename TypeTraits<Real>::PassiveReal& b, const Real& result) {
    CODI_UNUSED(result);
    a.calcGradient(gradient, b);
  }
  template<typename Real, typename A> inline void derv10M_Multiply(Real& gradient, const A& a, const typename TypeTraits<Real>::PassiveReal& b, const Real& result, const Real& multiplier) {
    CODI_UNUSED(result);
    a.calcGradient(gradient, b * multiplier);
  }
  template<typename Real, typename B> inline void derv01_Multiply(Real& gradient, const typename TypeTraits<Real>::PassiveReal& a, const B& b, const Real& result) {
    CODI_UNUSED(result);
    b.calcGradient(gradient, a);
  }
  template<typename Real, typename B> inline void derv01M_Multiply(Real& gradient, const typename TypeTraits<Real>::PassiveReal& a, const B& b, const Real& result, const Real& multiplier) {
    CODI_UNUSED(result);
    b.calcGradient(gradient, a * multiplier);
  }
  CODI_OPERATOR_HELPER(Multiply, *)
  CODI_DEFINE_BINARY_FUNCTION(Multiply, operator *, primal_Multiply, derv11_Multiply, derv11M_Multiply, derv10_Multiply, derv10M_Multiply, derv01_Multiply, derv01M_Multiply, gradientA_Multiply, gradientB_Multiply)

  /*
   * Implementation for f(a,b) = a / b
   */
  /**
   * @brief Helper function which checks if the divisor is zero.
   *
   * Depending of the global option CheckExpressionArguments the function will call
   * CODI_EXCEPTION if b is equal to zero.
   *
   * @tparam Real The real type used in the active type.
   */
  template<typename Real> inline void checkArgumentsDivide(const Real& b) {
    if(CheckExpressionArguments) {
      if( 0.0 == TypeTraits<Real>::getBaseValue(b)) {
        CODI_EXCEPTION("Devision called with devisor of zero.");
      }
    }
  }
  // TODO: optimize return type
  template<typename Real, typename A, typename B> inline const Real gradientA_Devide(const A& a, const B& b, const Real& result) {
    checkArgumentsDivide(b);
    CODI_UNUSED(a);
    CODI_UNUSED(result);
    return 1.0 / b;
  }
  // TODO: optimize return type
  template<typename Real, typename A, typename B> inline const Real gradientB_Devide(const A& a, const B& b, const Real& result) {
    checkArgumentsDivide(b);
    CODI_UNUSED(a);
    return -result / b;
  }
  template<typename Real, typename A, typename B> inline void derv11_Divide(Real& gradient, const A& a, const B& b, const Real& result) {
    checkArgumentsDivide(b.getValue());
    Real one_over_b = 1.0 / b.getValue();
    a.calcGradient(gradient, one_over_b);
    b.calcGradient(gradient, -result * one_over_b);
  }
  template<typename Real, typename A, typename B> inline void derv11M_Divide(Real& gradient, const A& a, const B& b, const Real& result, const Real& multiplier) {
    checkArgumentsDivide(b.getValue());
    Real one_over_b = multiplier / b.getValue();
    a.calcGradient(gradient, one_over_b);
    b.calcGradient(gradient, -result * one_over_b);
  }
  template<typename Real, typename A> inline void derv10_Divide(Real& gradient, const A& a, const typename TypeTraits<Real>::PassiveReal& b, const Real& result) {
    checkArgumentsDivide(b);
    Real one_over_b = 1.0 / b;
    a.calcGradient(gradient, one_over_b);
  }
  template<typename Real, typename A> inline void derv10M_Divide(Real& gradient, const A& a, const typename TypeTraits<Real>::PassiveReal& b, const Real& result, const Real& multiplier) {
    checkArgumentsDivide(b);
    Real one_over_b = multiplier / b;
    a.calcGradient(gradient, one_over_b);
  }
  template<typename Real, typename B> inline void derv01_Divide(Real& gradient, const typename TypeTraits<Real>::PassiveReal& a, const B& b, const Real& result) {
    checkArgumentsDivide(b.getValue());
    Real one_over_b = 1.0 / b.getValue();
    b.calcGradient(gradient, -result * one_over_b);
  }
  template<typename Real, typename B> inline void derv01M_Divide(Real& gradient, const typename TypeTraits<Real>::PassiveReal& a, const B& b, const Real& result, const Real& multiplier) {
    checkArgumentsDivide(b.getValue());
    Real one_over_b = multiplier / b.getValue();
    b.calcGradient(gradient, -result * one_over_b);
  }
  CODI_OPERATOR_HELPER(Divide, /)
  CODI_DEFINE_BINARY_FUNCTION(Divide, operator /, primal_Divide, derv11_Divide, derv11M_Divide, derv10_Divide, derv10M_Divide, derv01_Divide, derv01M_Divide, gradientA_Devide, gradientB_Devide)

  /*
   * Implementation for f(a,b) = atan2(a,b)
   */
  /**
   * @brief Helper function which checks if both arguments are zero.
   *
   * Depending of the global option CheckExpressionArguments the function will call
   * CODI_EXCEPTION if a and b are equal to zero.
   *
   * @tparam A Type of the first argument.
   * @tparam B Type of the second argument.
   */
  template<typename A, typename B> inline void checkArgumentsAtan2(const A& a, const B& b) {
    if(CheckExpressionArguments) {
      if( 0.0 == TypeTraits<A>::getBaseValue(a) &&
          0.0 == TypeTraits<B>::getBaseValue(b)) {
        CODI_EXCEPTION("atan2 called at point (0,0).");
      }
    }
  }
  // TODO: optimize return type
  template<typename Real, typename A, typename B> inline const Real gradientA_Atan2(const A& a, const B& b, const Real& result) {
    CODI_UNUSED(result);
    checkArgumentsAtan2(a, b);
    Real divisor = a * a + b * b;
    divisor = 1.0 / divisor;
    return b * divisor;

  }
  // TODO: optimize return type
  template<typename Real, typename A, typename B> inline const Real gradientB_Atan2(const A& a, const B& b, const Real& result) {
    CODI_UNUSED(result);
    checkArgumentsAtan2(a, b);
    Real divisor = a * a + b * b;
    divisor = 1.0 / divisor;
    return -a * divisor;
  }
  template<typename Real, typename A, typename B> inline void derv11_Atan2(Real& gradient, const A& a, const B& b, const Real& result) {
    CODI_UNUSED(result);
    checkArgumentsAtan2(a.getValue(), b.getValue());
    Real divisor = a.getValue() * a.getValue() + b.getValue() * b.getValue();
    divisor = 1.0 / divisor;
    a.calcGradient(gradient, b.getValue() * divisor);
    b.calcGradient(gradient, -a.getValue() * divisor);
  }
  template<typename Real, typename A, typename B> inline void derv11M_Atan2(Real& gradient, const A& a, const B& b, const Real& result, const Real& multiplier) {
    CODI_UNUSED(result);
    checkArgumentsAtan2(a.getValue(), b.getValue());
    Real divisor = a.getValue() * a.getValue() + b.getValue() * b.getValue();
    divisor = 1.0 / divisor;
    a.calcGradient(gradient, multiplier * b.getValue() * divisor);
    b.calcGradient(gradient, multiplier * -a.getValue() * divisor);
  }
  template<typename Real, typename A> inline void derv10_Atan2(Real& gradient, const A& a, const typename TypeTraits<Real>::PassiveReal& b, const Real& result) {
    CODI_UNUSED(result);
    checkArgumentsAtan2(a.getValue(), b);
    Real divisor = a.getValue() * a.getValue() + b * b;
    divisor = 1.0 / divisor;
    a.calcGradient(gradient, b * divisor);
  }
  template<typename Real, typename A> inline void derv10M_Atan2(Real& gradient, const A& a, const typename TypeTraits<Real>::PassiveReal& b, const Real& result, const Real& multiplier) {
    CODI_UNUSED(result);
    checkArgumentsAtan2(a.getValue(), b);
    Real divisor = a.getValue() * a.getValue() + b * b;
    divisor = 1.0 / divisor;
    a.calcGradient(gradient, multiplier * b * divisor);
  }
  template<typename Real, typename B> inline void derv01_Atan2(Real& gradient, const typename TypeTraits<Real>::PassiveReal& a, const B& b, const Real& result) {
    CODI_UNUSED(result);
    checkArgumentsAtan2(a, b.getValue());
    Real divisor = a * a + b.getValue() * b.getValue();
    divisor = 1.0 / divisor;
    b.calcGradient(gradient, -a * divisor);
  }
  template<typename Real, typename B> inline void derv01M_Atan2(Real& gradient, const typename TypeTraits<Real>::PassiveReal& a, const B& b, const Real& result, const Real& multiplier) {
    CODI_UNUSED(result);
    checkArgumentsAtan2(a, b.getValue());
    Real divisor = a * a + b.getValue() * b.getValue();
    divisor = 1.0 / divisor;
    b.calcGradient(gradient, multiplier * -a * divisor);
  }
  using std::atan2;
  CODI_DEFINE_BINARY_FUNCTION(Atan2, atan2, atan2, derv11_Atan2, derv11M_Atan2, derv10_Atan2, derv10M_Atan2, derv01_Atan2, derv01M_Atan2, gradientA_Atan2, gradientB_Atan2)

  /*
   * Implementation for f(a,b) = pow(a,b)
   */
  /**
   * @brief Helper function which checks if the base of the power is negative.
   *
   * Depending of the global option CheckExpressionArguments the function will call
   * CODI_EXCEPTION if a is smaller than zero.
   *
   * @tparam A Type of the first argument.
   * @tparam B Type of the second argument.
   */
  template<typename Real> inline void checkArgumentsPow(const Real& a) {
    if(CheckExpressionArguments) {
      if( TypeTraits<Real>::getBaseValue(a) < 0.0) {
        CODI_EXCEPTION("Negative base for active exponend in pow function. (Value: %0.15e)", TypeTraits<Real>::getBaseValue(a));
      }
    }
  }
  // TODO: optimize return type
  template<typename Real, typename A, typename B> inline Real gradientA_Pow(const A& a, const B& b, const Real& result) {
    CODI_UNUSED(result);
    checkArgumentsPow(a);
    return b * pow(a, b - 1.0);
  }
  // TODO: optimize return type
  template<typename Real, typename A, typename B> inline Real gradientB_Pow(const A& a, const B& b, const Real& result) {
    checkArgumentsPow(a);
    if (a > 0.0) {
      return log(a) * result;
    } else {
      return 0.0;
    }
  }
  template<typename Real, typename A, typename B> inline void derv11_Pow(Real& gradient, const A& a, const B& b, const Real& result) {
    checkArgumentsPow(a.getValue());
    a.calcGradient(gradient, b.getValue() * pow(a.getValue(), b.getValue() - 1.0));
    if (a.getValue() > 0.0) {
      b.calcGradient(gradient, log(a.getValue()) * result);
    } else {
      b.calcGradient(gradient, 0.0);
    }
  }
  template<typename Real, typename A, typename B> inline void derv11M_Pow(Real& gradient, const A& a, const B& b, const Real& result, const Real& multiplier) {
    checkArgumentsPow(a.getValue());
    a.calcGradient(gradient, multiplier * b.getValue() * pow(a.getValue(), b.getValue() - 1.0));
    if (a.getValue() > 0.0) {
      b.calcGradient(gradient, multiplier * log(a.getValue()) * result);
    } else {
      b.calcGradient(gradient, 0.0);
    }
  }
  template<typename Real, typename A> inline void derv10_Pow(Real& gradient, const A& a, const typename TypeTraits<Real>::PassiveReal& b, const Real& result) {
    CODI_UNUSED(result);
    a.calcGradient(gradient, b * pow(a.getValue(), b - 1.0));
  }
  template<typename Real, typename A> inline void derv10M_Pow(Real& gradient, const A& a, const typename TypeTraits<Real>::PassiveReal& b, const Real& result, const Real& multiplier) {
    CODI_UNUSED(result);
    a.calcGradient(gradient, multiplier * b * pow(a.getValue(), b - 1.0));
  }
  template<typename Real, typename B> inline void derv01_Pow(Real& gradient, const typename TypeTraits<Real>::PassiveReal& a, const B& b, const Real& result) {
    checkArgumentsPow(a);
    if (a > 0.0) {
      b.calcGradient(gradient, log(a) * result);
    } else {
      b.calcGradient(gradient, 0.0);
    }
  }
  template<typename Real, typename B> inline void derv01M_Pow(Real& gradient, const typename TypeTraits<Real>::PassiveReal& a, const B& b, const Real& result, const Real& multiplier) {
    checkArgumentsPow(a);
    if (a > 0.0) {
      b.calcGradient(gradient, multiplier * log(a) * result);
    } else {
      b.calcGradient(gradient, 0.0);
    }
  }
  using std::pow;
  CODI_DEFINE_BINARY_FUNCTION(Pow, pow, pow, derv11_Pow, derv11M_Pow, derv10_Pow, derv10M_Pow, derv01_Pow, derv01M_Pow, gradientA_Pow, gradientB_Pow)

  /*
   * Implementation for f(a,b) = Min(a,b)
   */
  template<typename Real, typename A, typename B> inline const typename TypeTraits<Real>::PassiveReal gradientA_Min(const A& a, const B& b, const Real& result) {
    CODI_UNUSED(result);
    if(a < b) {
      return 1.0;
    } else {
      return 0.0;
    }
  }
  template<typename Real, typename A, typename B> inline const typename TypeTraits<Real>::PassiveReal gradientB_Min(const A& a, const B& b, const Real& result) {
    CODI_UNUSED(result);
    if(a < b) {
      return 0.0;
    } else {
      return 1.0;
    }
  }
  template<typename Real, typename A, typename B> inline void derv11_Min(Real& gradient, const A& a, const B& b, const Real& result) {
    if(a.getValue() < b.getValue()) {
      a.calcGradient(gradient);
    } else {
      b.calcGradient(gradient);
    }
  }
  template<typename Real, typename A, typename B> inline void derv11M_Min(Real& gradient, const A& a, const B& b, const Real& result, const Real& multiplier) {
    if(a.getValue() < b.getValue()) {
      a.calcGradient(gradient, multiplier);
    } else {
      b.calcGradient(gradient, multiplier);
    }
  }
  template<typename Real, typename A> inline void derv10_Min(Real& gradient, const A& a, const typename TypeTraits<Real>::PassiveReal& b, const Real& result) {
    if(a.getValue() < b) {
      a.calcGradient(gradient);
    }
  }
  template<typename Real, typename A> inline void derv10M_Min(Real& gradient, const A& a, const typename TypeTraits<Real>::PassiveReal& b, const Real& result, const Real& multiplier) {
    if(a.getValue() < b) {
      a.calcGradient(gradient, multiplier);
    }
  }
  template<typename Real, typename B> inline void derv01_Min(Real& gradient, const typename TypeTraits<Real>::PassiveReal& a, const B& b, const Real& result) {
    if(a >= b.getValue()) {
      b.calcGradient(gradient);
    }
  }
  template<typename Real, typename B> inline void derv01M_Min(Real& gradient, const typename TypeTraits<Real>::PassiveReal& a, const B& b, const Real& result, const Real& multiplier) {
    if(a >= b.getValue()) {
      b.calcGradient(gradient, multiplier);
    }
  }
  using std::min;
  CODI_DEFINE_BINARY_FUNCTION(Min, min, min, derv11_Min, derv11M_Min, derv10_Min, derv10M_Min, derv01_Min, derv01M_Min, gradientA_Min, gradientB_Min)

  /*
   * Implementation for f(a,b) = Max(a,b)
   */
  template<typename Real, typename A, typename B> inline const typename TypeTraits<Real>::PassiveReal gradientA_Max(const A& a, const B& b, const Real& result) {
    CODI_UNUSED(result);
    if(a > b) {
      return 1.0;
    } else {
      return 0.0;
    }
  }
  template<typename Real, typename A, typename B> inline const typename TypeTraits<Real>::PassiveReal gradientB_Max(const A& a, const B& b, const Real& result) {
    CODI_UNUSED(result);
    if(a > b) {
      return 0.0;
    } else {
      return 1.0;
    }
  }
  template<typename Real, typename A, typename B> inline void derv11_Max(Real& gradient, const A& a, const B& b, const Real& result) {
    if(a.getValue() > b.getValue()) {
      a.calcGradient(gradient);
    } else {
      b.calcGradient(gradient);
    }
  }
  template<typename Real, typename A, typename B> inline void derv11M_Max(Real& gradient, const A& a, const B& b, const Real& result, const Real& multiplier) {
    if(a.getValue() > b.getValue()) {
      a.calcGradient(gradient, multiplier);
    } else {
      b.calcGradient(gradient, multiplier);
    }
  }
  template<typename Real, typename A> inline void derv10_Max(Real& gradient, const A& a, const typename TypeTraits<Real>::PassiveReal& b, const Real& result) {
    if(a.getValue() > b) {
      a.calcGradient(gradient);
    }
  }
  template<typename Real, typename A> inline void derv10M_Max(Real& gradient, const A& a, const typename TypeTraits<Real>::PassiveReal& b, const Real& result, const Real& multiplier) {
    if(a.getValue() > b) {
      a.calcGradient(gradient, multiplier);
    }
  }
  template<typename Real, typename B> inline void derv01_Max(Real& gradient, const typename TypeTraits<Real>::PassiveReal& a, const B& b, const Real& result) {
    if(a <= b.getValue()) {
      b.calcGradient(gradient);
    }
  }
  template<typename Real, typename B> inline void derv01M_Max(Real& gradient, const typename TypeTraits<Real>::PassiveReal& a, const B& b, const Real& result, const Real& multiplier) {
    if(a <= b.getValue()) {
      b.calcGradient(gradient, multiplier);
    }
  }
  using std::max;
  CODI_DEFINE_BINARY_FUNCTION(Max, max, max, derv11_Max, derv11M_Max, derv10_Max, derv10M_Max, derv01_Max, derv01M_Max, gradientA_Max, gradientB_Max)

  #undef CODI_OPERATOR_HELPER
  #undef CODI_DEFINE_BINARY_FUNCTION

  /*
   * Conditional operators should behave exactly the same as with
   * non-active arguments so in each of the cases below the getValue()
   * function is called to extract the value of the expression
   */
  #define CODI_DEFINE_CONDITIONAL(OPERATOR, OP) \
    /** @brief Overload for OP with the CoDiPack expressions. @param[in] a The first argument of the operation. @param[in] b The second argument of the operation. @return The operation returns the same value the same version with double arguments. @tparam Real The real type used in the active types. @tparam A The expression for the first argument of the function @tparam B The expression for the second argument of the function*/ \
    template<typename Real, class A, class B> \
    inline bool OPERATOR(const Expression<Real, A>& a, const Expression<Real, B>& b) { \
      return a.getValue() OP b.getValue(); \
    } \
    \
    /** @brief Overload for OP with the CoDiPack expressions. @param[in] a The first argument of the operation. @param[in] b The second argument of the operation. @return The operation returns the same value the same version with double arguments. @tparam Real The real type used in the active types. @tparam A The expression for the first argument of the function */ \
    template<typename Real, class A> \
    inline bool OPERATOR(const Expression<Real, A>& a, const typename TypeTraits<Real>::PassiveReal& b) { \
      return a.getValue() OP b; \
    } \
    \
    /** @brief Overload for OP with the CoDiPack expressions. @param[in] a The first argument of the operation. @param[in] b The second argument of the operation. @return The operation returns the same value the same version with double arguments. @tparam Real The real type used in the active types. @tparam B The expression for the second argument of the function*/ \
    template<typename Real, class B> \
    inline bool OPERATOR(const typename TypeTraits<Real>::PassiveReal& a, const Expression<Real, B>& b) { \
      return a OP b.getValue(); \
    } \
    /** @brief Overload for OP with the CoDiPack expressions. @param[in] a The first argument of the operation. @param[in] b The second argument of the operation. @return The operation returns the same value the same version with double arguments. @tparam Real The real type used in the active types. @tparam A The expression for the first argument of the function */ \
    template<typename Real, class A> \
    inline bool OPERATOR(const Expression<Real, A>& a, const int& b) { \
      return a.getValue() OP b; \
    } \
    \
    /** @brief Overload for OP with the CoDiPack expressions. @param[in] a The first argument of the operation. @param[in] b The second argument of the operation. @return The operation returns the same value the same version with double arguments. @tparam Real The real type used in the active types. @tparam B The expression for the second argument of the function*/ \
    template<typename Real, class B>            \
    inline bool OPERATOR(const int& a, const Expression<Real, B>& b) { \
      return a OP b.getValue(); \
    }

  CODI_DEFINE_CONDITIONAL(operator==, ==)
  CODI_DEFINE_CONDITIONAL(operator!=, !=)
  CODI_DEFINE_CONDITIONAL(operator>, >)
  CODI_DEFINE_CONDITIONAL(operator<, <)
  CODI_DEFINE_CONDITIONAL(operator>=, >=)
  CODI_DEFINE_CONDITIONAL(operator<=, <=)

  #undef CODI_DEFINE_CONDITIONAL

  /**
   *  @brief Implementation for unary minus operator.
   *
   * @tparam Real The real type used in the active types.
   * @tparam A    The expression for the argument of the function.
   */
  template<typename Real, class A>
  struct UnaryMinus : public Expression<Real, UnaryMinus<Real, A> > {
   private:
     const A& a_;

   public:
   /**
    * @brief The unary minus operator.
    * @param a  The argument for the operation.
    */
    UnaryMinus(const Expression<Real, A>& a)
      : a_(a.cast()) { }


   /**
    * @brief Calculate the gradient of the expression.
    *
    * f(a) = -a => df/da = -1.0
    *
    * The operation gives the jacobi -1 to the argument.
    *
    * @param[inout] gradient A helper value for forward implementations. The value is the gradient of the
    *                        lhs of the expression.
    */
    inline void calcGradient(Real& gradient) const {
      a_.calcGradient(gradient, -1.0);
    }

   /**
    * @brief Calculate the gradient of the expression.
    *
    * f(a) = -a => df/da = -1.0
    *
    * The operation gives the jacobi -multiplier to the argument.
    *
    * @param[inout] gradient A helper value for forward implementations. The value is the gradient of the
    *                        lhs of the expression.
    * @param[in] multiplier  The multiplier from the expression which used this expression as an argument.
    */
    inline void calcGradient(Real& gradient, const Real& multiplier) const {
      a_.calcGradient(gradient, -multiplier);
    }

   /**
    * @brief Return the numerical value of the expression.
    *
    * @return The value of the expression.
    */
    inline Real getValue() const {
      return -a_.getValue();
    }
  };

  /**
   * @brief Overload for operator- with the CoDiPack expressions.
   *
   * @param[in] a The argument of the expression.
   * @return The implementing expression UnaryMinus.
   *
   * @tparam Real The real type used in the active types.
   * @tparam A The expression for the argument of the function.
   */
  template<typename Real, class A>
  inline UnaryMinus<Real, A> operator-(const Expression<Real, A>& a) {
    return UnaryMinus<Real, A>(a.cast());
  }

  /**
   * @brief Overload for operator+ with the CoDiPack expressions.
   *
   * @param[in] a The argument of the expression.
   * @return The argument a.
   *
   * @tparam Real The real type used in the active types.
   * @tparam A The expression for the argument of the function.
   */
  template<typename Real, class A>
  inline const Expression<Real, A>& operator+(const Expression<Real, A>& a) {
    return a;
  }

  /*
   * Enable mathematical functions with one argument.
   *
   * @param              OP   The name of the implementing class.
   * @param            FUNC   The name of the function. FUNC(a) should be a valid call.
   * @param DERIVATIVE_FUNC   The name of the function for the derivative calculation.
   */
  # define CODI_DEFINE_UNARY_FUNCTION(OP, FUNC, DERIVATIVE_FUNC)  \
    /* predefine the struct and the function for higher order derivatives */\
    template<typename Real, class A> struct OP; \
    template <typename Real, class A> \
    inline  codi:: OP<Real, A> FUNC(const codi::Expression<Real, A>& a); \
    \
    using std:: FUNC; \
    /** @brief Expression implementation for OP. @tparam Real The real type used in the active types. @tparam A The expression for the argument of the function.*/ \
    template<typename Real, class A> \
    struct OP : public Expression<Real, OP<Real, A> > { \
      private: \
        typedef typename TypeTraits<Real>::PassiveReal PassiveReal; \
        /** @brief The argument of the function. */ \
        const A& a_; \
        /** @brief The result of the function. It is always precomputed. */ \
        Real result_; \
      public: \
        /** @brief Stores the argument and precomputes the result of the expression. @param[in] a Argument of the expression.*/ \
        OP(const Expression<Real, A>& a) : \
          a_(a.cast()), \
          result_(FUNC(a.getValue())) {} \
      \
      /** @brief Calculates the jacobie of the expression and hands them down to the argument. @details For f(x) it calculates df/dx and passes this value as the multiplier to the argument. @param[inout] gradient A helper value for forward implementations. The value is the gradient of the lhs of the expression. */ \
      inline void calcGradient(Real& gradient) const { \
        a_.calcGradient(gradient, DERIVATIVE_FUNC(a_.getValue(), result_)); \
      } \
      \
      /** @brief Calculates the jacobi of the expression and hands them down to the argument. @details For f(x) it calculates multiplier * df/dx and passes this value as the multiplier to the argument. @param[inout] gradient A helper value for forward implementations. The value is the gradient of the lhs of the expression. * @param[in]  multiplier The Jacobi from the expression where this expression was used as an argument. */ \
      inline void calcGradient(Real& gradient, const Real& multiplier) const { \
        a_.calcGradient(gradient, DERIVATIVE_FUNC(a_.getValue(), result_)*multiplier); \
      } \
      \
      /** @brief Return the numerical value of the expression. @return The value of the expression. */ \
      inline const Real& getValue() const { \
        return result_; \
      } \
      \
      template<typename IndexType, size_t offset, size_t passiveOffset> \
      static inline Real getValue(const IndexType* indices, const PassiveReal* passiveValues, const Real* primalValues) { \
        const Real aPrimal = A::template getValue<IndexType, offset, passiveOffset>(indices, passiveValues, primalValues);\
        \
        return FUNC(aPrimal); \
      } \
      \
      template<typename IndexType> \
      static void evalAdjoint(const Real& seed, const IndexType* indices, const PassiveReal* passiveValues, const Real* primalValues, Real* adjointValues) { \
        evalAdjointOffset<IndexType, 0, 0>(seed, indices, primalValues, adjointValues);\
      } \
      \
      template<typename IndexType, size_t offset, size_t passiveOffset> \
      static inline void evalAdjointOffset(const Real& seed, const IndexType* indices, const PassiveReal* passiveValues, const Real* primalValues, Real* adjointValues) { \
        const Real aPrimal = A::template getValue<IndexType, offset, passiveOffset>(indices, passiveValues, primalValues);\
        const Real resPrimal = FUNC(aPrimal); \
        \
        const Real aJac = DERIVATIVE_FUNC(aPrimal, resPrimal) * seed; \
        A::template evalAdjointOffset<IndexType, offset, passiveOffset>(aJac, indices, passiveValues, primalValues, adjointValues); \
      } \
      \
      inline void pushPassive(const PassiveReal& passive) const { \
        a_.pushPassive(passive);\
      } \
    }; \
    \
    /** @brief Overload for FUNC with the CoDiPack expressions. @param[in] a The argument of the operation. @return The implementing expression OP. @tparam Real The real type used in the active types. @tparam A The expression for the first argument of the function. */ \
    template <typename Real, class A> \
    inline codi:: OP<Real, A> FUNC(const codi::Expression<Real, A>& a) { \
      return codi:: OP<Real, A>(a.cast()); \
    }

  template<typename Real> inline Real gradSqrt(const Real& a, const Real& result) {
    if(CheckExpressionArguments) {
      if(0.0 > TypeTraits<Real>::getBaseValue(a)) {
        CODI_EXCEPTION("Sqrt of negative value or zero.(Value: %0.15e)", TypeTraits<Real>::getBaseValue(a));
      }
    }
    if(result != 0.0) {
      return 0.5 / result;
    } else {
      return (Real)0.0;
    }
  }
  CODI_DEFINE_UNARY_FUNCTION(Sqrt, sqrt, gradSqrt)

  template<typename Real> inline Real gradTanh(const Real& a, const Real& result) {
    CODI_UNUSED(result);
    return 1 - result * result;
  }
  CODI_DEFINE_UNARY_FUNCTION(Tanh, tanh, gradTanh)

  template<typename Real> inline Real gradLog(const Real& a, const Real& result) {
    CODI_UNUSED(result);
    if(CheckExpressionArguments) {
      if(0.0 > TypeTraits<Real>::getBaseValue(a)) {
        CODI_EXCEPTION("Logarithm of negative value or zero.(Value: %0.15e)", TypeTraits<Real>::getBaseValue(a));
      }
    }
    return 1.0 / a;
  }
  CODI_DEFINE_UNARY_FUNCTION(Log, log, gradLog)

  template<typename Real> inline Real gradLog10(const Real& a, const Real& result) {
    CODI_UNUSED(result);
    if(CheckExpressionArguments) {
      if(0.0 > TypeTraits<Real>::getBaseValue(a)) {
        CODI_EXCEPTION("Logarithm of negative value or zero.(Value: %0.15e)", TypeTraits<Real>::getBaseValue(a));
      }
    }
    return 0.434294481903252 / a;
  }
  CODI_DEFINE_UNARY_FUNCTION(Log10, log10, gradLog10)

  template<typename Real> inline Real gradSin(const Real& a, const Real& result) {
    CODI_UNUSED(result);
    return cos(a);
  }
  CODI_DEFINE_UNARY_FUNCTION(Sin, sin, gradSin)

  template<typename Real> inline Real gradCos(const Real& a, const Real& result) {
    CODI_UNUSED(result);
    return -sin(a);
  }
  CODI_DEFINE_UNARY_FUNCTION(Cos, cos, gradCos)

  using std::sqrt;
  template<typename Real> inline Real gradAsin(const Real& a, const Real& result) {
    CODI_UNUSED(result);
    if(CheckExpressionArguments) {
      if(TypeTraits<Real>::getBaseValue(a) <= -1.0 || 1.0 <= TypeTraits<Real>::getBaseValue(a)) {
        CODI_EXCEPTION("asin outside of (-1, 1).(Value: %0.15e)", TypeTraits<Real>::getBaseValue(a));
      }
    }
    return 1.0 / sqrt(1.0 - a * a);
  }
  CODI_DEFINE_UNARY_FUNCTION(Asin, asin, gradAsin)

  template<typename Real> inline Real gradAcos(const Real& a, const Real& result) {
    CODI_UNUSED(result);
    if(CheckExpressionArguments) {
      if(TypeTraits<Real>::getBaseValue(a) <= -1.0 || 1.0 <= TypeTraits<Real>::getBaseValue(a)) {
        CODI_EXCEPTION("acos outside of (-1, 1).(Value: %0.15e)", TypeTraits<Real>::getBaseValue(a));
      }
    }
    return -1.0 / sqrt(1.0 - a * a);
  }
  CODI_DEFINE_UNARY_FUNCTION(Acos, acos, gradAcos)

  template<typename Real> inline Real gradAtan(const Real& a, const Real& result) {
    CODI_UNUSED(result);
    return 1.0 / (1 + a * a);
  }
  CODI_DEFINE_UNARY_FUNCTION(Atan, atan, gradAtan)

  template<typename Real> inline Real gradSinh(const Real& a, const Real& result) {
    CODI_UNUSED(result);
    return cosh(a);
  }
  CODI_DEFINE_UNARY_FUNCTION(Sinh, sinh, gradSinh)

  template<typename Real> inline Real gradCosh(const Real& a, const Real& result) {
    CODI_UNUSED(result);
    return sinh(a);
  }
  CODI_DEFINE_UNARY_FUNCTION(Cosh, cosh, gradCosh)

  template<typename Real> inline Real gradExp(const Real& a, const Real& result) {
    CODI_UNUSED(a);
    return result;
  }
  CODI_DEFINE_UNARY_FUNCTION(Exp, exp, gradExp)

  template<typename Real> inline Real gradAtanh(const Real& a, const Real& result) {
    CODI_UNUSED(result);
    if(CheckExpressionArguments) {
      if(TypeTraits<Real>::getBaseValue(a) <= -1.0 || 1.0 <= TypeTraits<Real>::getBaseValue(a)) {
        CODI_EXCEPTION("atanh outside of (-1, 1).(Value: %0.15e)", TypeTraits<Real>::getBaseValue(a));
      }
    }
    return 1.0 / (1 - a * a);
  }
  CODI_DEFINE_UNARY_FUNCTION(Atanh, atanh, gradAtanh)

  template<typename Real> inline Real gradAbs(const Real& a, const Real& result) {
    CODI_UNUSED(result);
    if(a < 0.0) {
      return (Real)-1.0;
    } else if(a > 0.0) {
      return (Real)1.0;
    } else {
      return (Real)0.0;
    }
  }
  CODI_DEFINE_UNARY_FUNCTION(Abs, abs, gradAbs)

  template<typename Real> inline Real gradTan(const Real& a, const Real& result) {
    CODI_UNUSED(result);
    if(CheckExpressionArguments) {
      if(0.0 == cos(TypeTraits<Real>::getBaseValue(a))) {
        CODI_EXCEPTION("Tan evaluated at (0.5  + i) * PI.(Value: %0.15e)", TypeTraits<Real>::getBaseValue(a));
      }
    }
    Real tmp = 1.0 / cos(a);
    return tmp * tmp;
  }
  CODI_DEFINE_UNARY_FUNCTION(Tan, tan, gradTan)
  # undef CODI_DEFINE_UNARY_FUNCTION


  /**
   * @brief The fabs function is redirected to abs.
   *
   * @param[in] a The argument of the operation.
   *
   * @return The implementation of Abs.
   *
   * @tparam Real The real type used in the active types.
   * @tparam A The expression for the argument of the function
   */
  template<typename Real, class A>
  inline Abs<Real, A> fabs(const codi::Expression<Real, A>& a) {
    return Abs<Real, A>(a.cast());
  }

  /***************************************************************************************
   * Functions which do not need derivatives.
   ****************************************************************************************/
  /**
   * @brief Overload for the isinf function with expressions.
   *
   * @param[in] a The argument of the function.
   *
   * @return The result of isinf on the primal value.
   *
   * @tparam Real The real type used in the active types.
   * @tparam A The expression for the argument of the function
   */
  template<typename Real, class A>
  inline bool isinf(const codi::Expression<Real, A>& a) {
    return isinf(a.getValue());
  }

  /**
   * @brief Overload for the isnan function with expressions.
   *
   * @param[in] a The argument of the function.
   *
   * @return The result of isnan on the primal value.
   *
   * @tparam Real The real type used in the active types.
   * @tparam A The expression for the argument of the function
   */
  template<typename Real, class A>
  inline bool isnan(const codi::Expression<Real, A>& a) {
    return isnan(a.getValue());
  }

  using std::isfinite;
  /**
   * @brief Overload for the isfinite function with expressions.
   *
   * @param[in] a The argument of the function.
   *
   * @return The result of isfinite on the primal value.
   *
   * @tparam Real The real type used in the active types.
   * @tparam A The expression for the argument of the function
   */
  template<typename Real, class A>
  inline bool isfinite(const codi::Expression<Real, A>& a) {
    return isfinite(a.getValue());
  }

  using std::floor;
  /**
   * @brief Overload for the floor function with expressions.
   *
   * @param[in] a The argument of the function.
   *
   * @return The result of floor on the primal value.
   *
   * @tparam Real The real type used in the active types.
   * @tparam A The expression for the argument of the function
   */
  template<typename Real, class A>
  inline typename codi::TypeTraits<Real>::PassiveReal floor(const codi::Expression<Real, A>& a) {
    return floor(a.getValue());
  }

  using std::ceil;
  /**
   * @brief Overload for the floor function with expressions.
   *
   * @param[in] a The argument of the function.
   *
   * @return The result of floor on the primal value.
   *
   * @tparam Real The real type used in the active types.
   * @tparam A The expression for the argument of the function
   */
  template<typename Real, class A>
  inline typename codi::TypeTraits<Real>::PassiveReal ceil(const codi::Expression<Real, A>& a) {
    return ceil(a.getValue());
  }

}<|MERGE_RESOLUTION|>--- conflicted
+++ resolved
@@ -229,22 +229,14 @@
         \
         /** @brief Calculates the jacobies of the expression and hands them down to the arguments. @details For f(x,y) it calculates df/dx passes this value as the multiplier to the argument. @param[inout] gradient A helper value for forward implementations. The value is the gradient of the lhs of the expression. */ \
         inline void calcGradient(Real& gradient) const { \
-<<<<<<< HEAD
-          DERIVATIVE_FUNC_10(gradient, a_, b_, result_); \
+          DERIVATIVE_FUNC_10(gradient, a_, b_, getValue()); \
           a_.pushPassive(b_); \
-=======
-          DERIVATIVE_FUNC_10(gradient, a_, b_, getValue()); \
->>>>>>> f4e80cfd
         } \
         \
         /** @brief Calculates the jacobies of the expression and hands them down to the arguments. @details For f(x,y) it calculates multiplier * df/dx and passes this value as the multiplier to the argument. @param[inout] gradient A helper value for forward implementations. The value is the gradient of the lhs of the expression. * @param[in]  multiplier The Jacobi from the expression where this expression was used as an argument. */ \
         inline void calcGradient(Real& gradient, const Real& multiplier) const { \
-<<<<<<< HEAD
-          DERIVATIVE_FUNC_10M(gradient, a_, b_, result_, multiplier); \
+          DERIVATIVE_FUNC_10M(gradient, a_, b_, getValue(), multiplier); \
           a_.pushPassive(b_); \
-=======
-          DERIVATIVE_FUNC_10M(gradient, a_, b_, getValue(), multiplier); \
->>>>>>> f4e80cfd
         } \
         \
         /** @brief Return the numerical value of the expression. @return The value of the expression. */ \
@@ -294,22 +286,14 @@
         \
         /** @brief Calculates the jacobies of the expression and hands them down to the arguments. @details For f(x,y) it calculates df/dx passes this value as the multiplier to the argument. @param[inout] gradient A helper value for forward implementations. The value is the gradient of the lhs of the expression. */ \
         inline void calcGradient(Real& gradient) const { \
-<<<<<<< HEAD
           b_.pushPassive(a_); \
-          DERIVATIVE_FUNC_01(gradient, a_, b_, result_); \
-=======
           DERIVATIVE_FUNC_01(gradient, a_, b_, getValue()); \
->>>>>>> f4e80cfd
         } \
         \
         /** @brief Calculates the jacobies of the expression and hands them down to the arguments. @details For f(x,y) it calculates multiplier * df/dx and passes this value as the multiplier to the argument. @param[inout] gradient A helper value for forward implementations. The value is the gradient of the lhs of the expression. * @param[in]  multiplier The Jacobi from the expression where this expression was used as an argument. */ \
         inline void calcGradient(Real& gradient, const Real& multiplier) const { \
-<<<<<<< HEAD
           b_.pushPassive(a_); \
-          DERIVATIVE_FUNC_01M(gradient, a_, b_, result_, multiplier); \
-=======
           DERIVATIVE_FUNC_01M(gradient, a_, b_, getValue(), multiplier); \
->>>>>>> f4e80cfd
         } \
         \
         /** @brief Return the numerical value of the expression. @return The value of the expression. */ \
