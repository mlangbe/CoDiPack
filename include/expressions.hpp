--- conflicted
+++ resolved
@@ -100,13 +100,8 @@
      * @tparam Data The type for the tape data.
      */
     template<typename Data>
-<<<<<<< HEAD
-    inline void calcGradient(Data& gradient, const Real& multiplier) const {
-      cast().calcGradient(gradient, multiplier);
-=======
     inline void calcGradient(Data& data, const Real& multiplier) const {
       cast().calcGradient(data, multiplier);
->>>>>>> 4e25a3bf
     }
 
     /**
@@ -131,287 +126,6 @@
    * polymorphism via the Curiously Recurring Template Pattern
    */
 
-<<<<<<< HEAD
-  /*
-   * Enable mathematical functions with two arguments.
-   *
-   * @param                  OP   The name of the class
-   * @param                FUNC   The name of the functions. Can also be an operator.
-   * @param         PRIMAL_CALL   A function which calls the function or operator.
-   * @param  DERIVATIVE_FUNC_11   The function which computes the derivative when both variables are active.
-   * @param DERIVATIVE_FUNC_11M   The function which computes the derivative when both variables are active and a multiplier is given.
-   * @param  DERIVATIVE_FUNC_10   The function which computes the derivative when the first variable is active.
-   * @param DERIVATIVE_FUNC_10M   The function which computes the derivative when the first variable is active and a multiplier is given.
-   * @param  DERIVATIVE_FUNC_01   The function which computes the derivative when the second variable is active.
-   * @param DERIVATIVE_FUNC_01M   The function which computes the derivative when the second variable is active and a multiplier is given.
-   */
-  #define CODI_DEFINE_BINARY_FUNCTION(OP, FUNC, PRIMAL_CALL, DERIVATIVE_FUNC_11, DERIVATIVE_FUNC_11M, DERIVATIVE_FUNC_10, DERIVATIVE_FUNC_10M, DERIVATIVE_FUNC_01, DERIVATIVE_FUNC_01M, DERIVATIVE_FUNC_A, DERIVATIVE_FUNC_B)  \
-    /* predefine the structs and the functions for higher order derivatives */\
-    template <typename Real, class A, class B> struct OP ## 11;\
-    template <typename Real, class A> struct OP ## 10;\
-    template <typename Real, class B> struct OP ## 01;\
-    template <typename Real, class A, class B> \
-    inline  OP ## 11<Real, A, B> FUNC(const codi::Expression<Real, A>& a, const codi::Expression<Real, B>& b); \
-    template <typename Real, class A> \
-    inline  OP ## 10<Real, A> FUNC(const codi::Expression<Real, A>& a, const typename TypeTraits<Real>::PassiveReal& b); \
-    template <typename Real, class B> \
-    inline  OP ## 01<Real, B> FUNC(const typename TypeTraits<Real>::PassiveReal& a, const codi::Expression<Real, B>& b); \
-    \
-    /** @brief Expression implementation for OP with two active variables. @tparam Real The real type used in the active types. @tparam A The expression for the first argument of the function @tparam B The expression for the second argument of the function*/ \
-    template<typename Real, class A, class B> \
-    struct OP ## 11: public Expression<Real, OP ## 11<Real, A, B> > { \
-      private: \
-        typedef typename TypeTraits<Real>::PassiveReal PassiveReal; \
-        /** @brief The first argument of the function. */ \
-        const A a_; \
-        /** @brief The second argument of the function. */ \
-        const B b_; \
-      public: \
-        /** @brief Stores both arguments and precomputes the result of the expression. @param[in] a First argument of the expression. @param[in] b Second argument of the expression.*/ \
-        OP ## 11(const Expression<Real, A>& a, const Expression<Real, B>& b) : \
-          a_(a.cast()), b_(b.cast()) {} \
-        \
-        /** @brief Calculates the jacobies of the expression and hands them down to the arguments. @details For f(x,y) it calculates df/dx and df/dy and passes these values as the multipliers to the arguments. @param[inout] gradient A helper value for forward implementations. The value is the gradient of the lhs of the expression. */ \
-        template<typename Data> \
-        inline void calcGradient(Data& gradient) const { \
-          DERIVATIVE_FUNC_11(gradient, a_, b_, getValue()); \
-        } \
-        \
-        /** @brief Calculates the jacobies of the expression and hands them down to the arguments. @details For f(x,y) it calculates multiplier * df/dx and multiplier * df/dy and passes these values as the multipliers to the arguments. @param[inout] gradient A helper value for forward implementations. The value is the gradient of the lhs of the expression. * @param[in]  multiplier The Jacobi from the expression where this expression was used as an argument. */ \
-        template<typename Data> \
-        inline void calcGradient(Data& gradient, const Real& multiplier) const { \
-            DERIVATIVE_FUNC_11M(gradient, a_, b_, getValue(), multiplier); \
-        } \
-        \
-        /** @brief Return the numerical value of the expression. @return The value of the expression. */ \
-        inline const Real getValue() const { \
-          return PRIMAL_CALL(a_.getValue(), b_.getValue()); \
-        } \
-        \
-        template<typename NewActiveType, typename NewGradientData, size_t activeOffset, size_t passiveOffset> \
-        static inline decltype(auto) exchangeActiveType(const Real* primalValues, const NewGradientData* gradientData, const PassiveReal* passiveValues) { \
-          return OP ## 11< Real, \
-              decltype(A::template exchangeActiveType<NewActiveType, NewGradientData, activeOffset, passiveOffset>(primalValues, gradientData, passiveValues)), \
-              decltype(B::template exchangeActiveType<NewActiveType, NewGradientData, activeOffset + ExpressionTraits<A>::maxActiveVariables, passiveOffset + ExpressionTraits<A>::maxPassiveVariables>(primalValues, gradientData, passiveValues)) \
-              > ( \
-              A::template exchangeActiveType<NewActiveType, NewGradientData, activeOffset, passiveOffset>(primalValues, gradientData, passiveValues), \
-              B::template exchangeActiveType<NewActiveType, NewGradientData, activeOffset + ExpressionTraits<A>::maxActiveVariables, passiveOffset + ExpressionTraits<A>::maxPassiveVariables>(primalValues, gradientData, passiveValues) \
-            ); \
-        } \
-        \
-        template<typename Data, typename IndexType, typename NewActiveType, typename NewGradientData > \
-        static void evalAdjoint2(Data& gradient, const Real& seed, const Real* primalValues, const NewGradientData* gradientData, const PassiveReal* passiveValues) { \
-          auto newExpr = exchangeActiveType<NewActiveType, NewGradientData, 0, 0> (primalValues, gradientData, passiveValues); \
-          newExpr.calcGradient(gradient, seed); \
-        } \
-        \
-        template<typename IndexType, size_t offset, size_t passiveOffset> \
-        static inline Real getValue(const IndexType* indices, const PassiveReal* passiveValues, const Real* primalValues) { \
-          const Real aPrimal = A::template getValue<IndexType, offset, passiveOffset>(indices, passiveValues, primalValues);\
-          const Real bPrimal = B::template getValue<IndexType, \
-              offset + ExpressionTraits<A>::maxActiveVariables, \
-              passiveOffset + ExpressionTraits<A>::maxPassiveVariables> \
-                (indices, passiveValues, primalValues);\
-          \
-          return PRIMAL_CALL(aPrimal, bPrimal); \
-        } \
-        \
-        template<typename IndexType> \
-        static void evalAdjoint(const Real& seed, const IndexType* indices, const PassiveReal* passiveValues, const Real* primalValues, Real* adjointValues) { \
-          evalAdjointOffset<IndexType, 0, 0>(seed, indices, passiveValues, primalValues, adjointValues);\
-        } \
-        \
-        template<typename IndexType, size_t offset, size_t passiveOffset> \
-        static inline void evalAdjointOffset(const Real& seed, const IndexType* indices, const PassiveReal* passiveValues, const Real* primalValues, Real* adjointValues) { \
-          const Real aPrimal = A::template getValue<IndexType, offset, passiveOffset>(indices, passiveValues, primalValues); \
-          const Real bPrimal = B::template getValue<IndexType, \
-              offset + ExpressionTraits<A>::maxActiveVariables, \
-              passiveOffset + ExpressionTraits<A>::maxPassiveVariables> \
-                (indices, passiveValues, primalValues); \
-          const Real resPrimal = PRIMAL_CALL(aPrimal, bPrimal); \
-          \
-          const Real aJac = DERIVATIVE_FUNC_A(aPrimal, bPrimal, resPrimal) * seed; \
-          const Real bJac = DERIVATIVE_FUNC_B(aPrimal, bPrimal, resPrimal) * seed; \
-          A::template evalAdjointOffset<IndexType, offset, passiveOffset>(aJac, indices, passiveValues, primalValues, adjointValues); \
-          B::template evalAdjointOffset<IndexType, \
-              offset + ExpressionTraits<A>::maxActiveVariables, \
-              passiveOffset + ExpressionTraits<A>::maxPassiveVariables> \
-                (bJac, indices, passiveValues, primalValues, adjointValues); \
-        } \
-        \
-        inline void pushPassive(const PassiveReal& passive) const { \
-          a_.pushPassive(passive);\
-        } \
-    }; \
-    \
-    /** @brief Expression implementation for OP with one active variables. @tparam Real The real type used in the active types. @tparam A The expression for the first argument of the function*/ \
-    template<typename Real, class A> \
-    struct OP ## 10: public Expression<Real, OP ## 10<Real, A> > { \
-      private: \
-        typedef typename TypeTraits<Real>::PassiveReal PassiveReal; \
-        const A a_; \
-        const PassiveReal& b_; \
-      public: \
-        /** @brief Stores both arguments and precomputes the result of the expression. @param[in] a First argument of the expression. @param[in] b Second argument of the expression.*/ \
-        OP ## 10(const Expression<Real, A>& a, const PassiveReal& b) : \
-          a_(a.cast()), b_(b) {} \
-        \
-        /** @brief Calculates the jacobies of the expression and hands them down to the arguments. @details For f(x,y) it calculates df/dx passes this value as the multiplier to the argument. @param[inout] gradient A helper value for forward implementations. The value is the gradient of the lhs of the expression. */ \
-        template<typename Data> \
-        inline void calcGradient(Data& gradient) const { \
-          DERIVATIVE_FUNC_10(gradient, a_, b_, getValue()); \
-          a_.pushPassive(b_); \
-        } \
-        \
-        /** @brief Calculates the jacobies of the expression and hands them down to the arguments. @details For f(x,y) it calculates multiplier * df/dx and passes this value as the multiplier to the argument. @param[inout] gradient A helper value for forward implementations. The value is the gradient of the lhs of the expression. * @param[in]  multiplier The Jacobi from the expression where this expression was used as an argument. */ \
-        template<typename Data> \
-        inline void calcGradient(Data& gradient, const Real& multiplier) const { \
-          DERIVATIVE_FUNC_10M(gradient, a_, b_, getValue(), multiplier); \
-          a_.pushPassive(b_); \
-        } \
-        \
-        /** @brief Return the numerical value of the expression. @return The value of the expression. */ \
-        inline const Real getValue() const { \
-          return PRIMAL_CALL(a_.getValue(), b_); \
-        } \
-        \
-        template<typename NewActiveType, typename NewGradientData, size_t activeOffset, size_t passiveOffset> \
-        static inline decltype(auto) exchangeActiveType(const Real* primalValues, const NewGradientData* gradientData, const PassiveReal* passiveValues) { \
-          return OP ## 10< Real, \
-              decltype(A::template exchangeActiveType<NewActiveType, NewGradientData, activeOffset, passiveOffset>(primalValues, gradientData, passiveValues)) \
-              > ( \
-              A::template exchangeActiveType<NewActiveType, NewGradientData, activeOffset, passiveOffset>(primalValues, gradientData, passiveValues), \
-              passiveValues[passiveOffset + ExpressionTraits<A>::maxPassiveVariables] \
-            ); \
-        } \
-        \
-        template<typename Data, typename IndexType, typename NewActiveType, typename NewGradientData > \
-        static void evalAdjoint2(Data& gradient, const Real& seed, const Real* primalValues, const NewGradientData* gradientData, const PassiveReal* passiveValues) { \
-          auto newExpr = exchangeActiveType<NewActiveType, NewGradientData, 0, 0> (primalValues, gradientData, passiveValues); \
-          newExpr.calcGradient(gradient, seed); \
-        } \
-        \
-        template<typename IndexType, size_t offset, size_t passiveOffset> \
-        static inline Real getValue(const IndexType* indices, const PassiveReal* passiveValues, const Real* primalValues) { \
-          const Real aPrimal = A::template getValue<IndexType, offset, passiveOffset>(indices, passiveValues, primalValues);\
-          const PassiveReal& bPrimal = passiveValues[passiveOffset + ExpressionTraits<A>::maxPassiveVariables]; \
-          \
-          return PRIMAL_CALL(aPrimal, bPrimal); \
-        } \
-        \
-        template<typename IndexType> \
-        static void evalAdjoint(const Real& seed, const IndexType* indices, const PassiveReal* passiveValues, const Real* primalValues, Real* adjointValues) { \
-          evalAdjointOffset<IndexType, 0, 0>(seed, indices, passiveValues, primalValues, adjointValues);\
-        } \
-        \
-        template<typename IndexType, size_t offset, size_t passiveOffset> \
-        static inline void evalAdjointOffset(const Real& seed, const IndexType* indices, const PassiveReal* passiveValues, const Real* primalValues, Real* adjointValues) { \
-          const Real aPrimal = A::template getValue<IndexType, offset, passiveOffset>(indices, passiveValues, primalValues); \
-          const PassiveReal& bPrimal = passiveValues[passiveOffset + ExpressionTraits<A>::maxPassiveVariables]; \
-          const Real resPrimal = PRIMAL_CALL(aPrimal, bPrimal); \
-          \
-          const Real aJac = DERIVATIVE_FUNC_A(aPrimal, bPrimal, resPrimal) * seed; \
-          A::template evalAdjointOffset<IndexType, offset, passiveOffset>(aJac, indices, passiveValues, primalValues, adjointValues); \
-        } \
-        \
-        inline void pushPassive(const PassiveReal& passive) const { \
-          a_.pushPassive(passive);\
-        } \
-    }; \
-    \
-    /** @brief Expression implementation for OP with one active variables. @tparam Real The real type used in the active types. @tparam B The expression for the second argument of the function*/ \
-    template<typename Real, class B> \
-    struct OP ## 01 : public Expression<Real, OP ## 01<Real, B> > { \
-      private: \
-        typedef typename TypeTraits<Real>::PassiveReal PassiveReal; \
-        const PassiveReal& a_; \
-        const B b_; \
-      public: \
-        /** @brief Stores both arguments and precomputes the result of the expression. @param[in] a First argument of the expression. @param[in] b Second argument of the expression.*/ \
-        OP ## 01(const PassiveReal& a, const Expression<Real, B>& b) : \
-          a_(a), b_(b.cast()) {} \
-        \
-        /** @brief Calculates the jacobies of the expression and hands them down to the arguments. @details For f(x,y) it calculates df/dx passes this value as the multiplier to the argument. @param[inout] gradient A helper value for forward implementations. The value is the gradient of the lhs of the expression. */ \
-        template<typename Data> \
-        inline void calcGradient(Data& gradient) const { \
-          b_.pushPassive(a_); \
-          DERIVATIVE_FUNC_01(gradient, a_, b_, getValue()); \
-        } \
-        \
-        /** @brief Calculates the jacobies of the expression and hands them down to the arguments. @details For f(x,y) it calculates multiplier * df/dx and passes this value as the multiplier to the argument. @param[inout] gradient A helper value for forward implementations. The value is the gradient of the lhs of the expression. * @param[in]  multiplier The Jacobi from the expression where this expression was used as an argument. */ \
-        template<typename Data> \
-        inline void calcGradient(Data& gradient, const Real& multiplier) const { \
-          b_.pushPassive(a_); \
-          DERIVATIVE_FUNC_01M(gradient, a_, b_, getValue(), multiplier); \
-        } \
-        \
-        /** @brief Return the numerical value of the expression. @return The value of the expression. */ \
-        inline const Real getValue() const { \
-          return PRIMAL_CALL(a_, b_.getValue()); \
-        } \
-        \
-        template<typename NewActiveType, typename NewGradientData, size_t activeOffset, size_t passiveOffset> \
-        static inline decltype(auto) exchangeActiveType(const Real* primalValues, const NewGradientData* gradientData, const PassiveReal* passiveValues) { \
-          return OP ## 01< Real, \
-              decltype(B::template exchangeActiveType<NewActiveType, NewGradientData, activeOffset, passiveOffset + 1>(primalValues, gradientData, passiveValues)) \
-              > ( \
-              passiveValues[passiveOffset], \
-              B::template exchangeActiveType<NewActiveType, NewGradientData, activeOffset, passiveOffset + 1>(primalValues, gradientData, passiveValues) \
-            ); \
-        } \
-        \
-        template<typename Data, typename IndexType, typename NewActiveType, typename NewGradientData > \
-        static void evalAdjoint2(Data& gradient, const Real& seed, const Real* primalValues, const NewGradientData* gradientData, const PassiveReal* passiveValues) { \
-          auto newExpr = exchangeActiveType<NewActiveType, NewGradientData, 0, 0> (primalValues, gradientData, passiveValues); \
-          newExpr.calcGradient(gradient, seed); \
-        } \
-        \
-        template<typename IndexType, size_t offset, size_t passiveOffset> \
-        static inline Real getValue(const IndexType* indices, const PassiveReal* passiveValues, const Real* primalValues) { \
-          const PassiveReal& aPrimal = passiveValues[passiveOffset]; \
-          const Real bPrimal = B::template getValue<IndexType, offset, passiveOffset + 1>(indices, passiveValues, primalValues); \
-          \
-          return PRIMAL_CALL(aPrimal, bPrimal); \
-        } \
-        \
-        template<typename IndexType> \
-        static void evalAdjoint(const Real& seed, const IndexType* indices, const PassiveReal* passiveValues, const Real* primalValues, Real* adjointValues) { \
-          evalAdjointOffset<IndexType, 0, 0>(seed, indices, passiveValues, primalValues, adjointValues);\
-        } \
-        \
-        template<typename IndexType, size_t offset, size_t passiveOffset> \
-        static inline void evalAdjointOffset(const Real& seed, const IndexType* indices, const PassiveReal* passiveValues, const Real* primalValues, Real* adjointValues) { \
-          const PassiveReal& aPrimal = passiveValues[passiveOffset]; \
-          const Real bPrimal = B::template getValue<IndexType, offset, passiveOffset + 1>(indices, passiveValues, primalValues); \
-          const Real resPrimal = PRIMAL_CALL(aPrimal, bPrimal); \
-          \
-          const Real bJac = DERIVATIVE_FUNC_B(aPrimal, bPrimal, resPrimal) * seed; \
-          B::template evalAdjointOffset<IndexType, offset, passiveOffset + 1>(bJac, indices, passiveValues, primalValues, adjointValues); \
-        } \
-        \
-        inline void pushPassive(const PassiveReal& passive) const { \
-          b_.pushPassive(passive);\
-        } \
-    }; \
-    \
-    /** @brief Overload for FUNC with the CoDiPack expressions. @param[in] a The first argument of the operation. @param[in] b The second argument of the operation. @return The implementing expression OP. @tparam Real The real type used in the active types. @tparam A The expression for the first argument of the function @tparam B The expression for the second argument of the function*/ \
-    template <typename Real, class A, class B> \
-    inline OP ## 11<Real, A, B> FUNC(const codi::Expression<Real, A>& a, const codi::Expression<Real, B>& b) { \
-      return OP ## 11<Real, A, B>(a.cast(), b.cast()); \
-    } \
-    /** @brief Overload for FUNC with the CoDiPack expressions. @param[in] a The first argument of the operation. @param[in] b The second argument of the operation. @return The implementing expression OP. @tparam Real The real type used in the active types. @tparam A The expression for the first argument of the function*/ \
-    template <typename Real, class A> \
-    inline OP ## 10<Real, A> FUNC(const codi::Expression<Real, A>& a, const typename TypeTraits<Real>::PassiveReal& b) { \
-      return OP ## 10<Real, A>(a.cast(), b); \
-    } \
-    /** @brief Overload for FUNC with the CoDiPack expressions. @param[in] a The first argument of the operation. @param[in] b The second argument of the operation. @return The implementing expression OP. @tparam Real The real type used in the active types. @tparam B The expression for the second argument of the function*/ \
-    template <typename Real, class B> \
-    inline OP ## 01<Real, B> FUNC(const typename TypeTraits<Real>::PassiveReal& a, const codi::Expression<Real, B>& b) { \
-      return OP ## 01<Real, B>(a, b.cast()); \
-    }
-
-=======
->>>>>>> 4e25a3bf
   #define CODI_OPERATOR_HELPER(NAME, OP) \
     /** @brief Helper function to call operators as a function. @param[in] a The first argument of the operation. @param[in] b The second argument of the operation. @return The value of a OP b @tparam A The expression for the first argument of the function @tparam B The expression for the second argument of the function*/ \
     template<typename A, typename B> \
@@ -442,7 +156,6 @@
    * df/da = 1 and likewise for df/db so simply
    * call a and b's versions of calcGradient
    */
-<<<<<<< HEAD
   template<typename Real, typename A, typename B> inline const typename TypeTraits<Real>::PassiveReal gradientA_Add(const A& a, const B& b, const Real& result) {
     CODI_UNUSED(a);
     CODI_UNUSED(b);
@@ -455,70 +168,42 @@
     CODI_UNUSED(result);
     return 1.0;
   }
-  template<typename Data, typename Real, typename A, typename B> inline void derv11_Add(Data& gradient, const A& a, const B& b, const Real& result) {
-=======
   template<typename Data, typename Real, typename A, typename B> inline void derv11_Add(Data& data, const A& a, const B& b, const Real& result) {
->>>>>>> 4e25a3bf
     CODI_UNUSED(result);
     a.calcGradient(data);
     b.calcGradient(data);
   }
-<<<<<<< HEAD
-  template<typename Data, typename Real, typename A, typename B> inline void derv11M_Add(Data& gradient, const A& a, const B& b, const Real& result, const Real& multiplier) {
-    a.calcGradient(gradient, multiplier);
-    b.calcGradient(gradient, multiplier);
-  }
-  template<typename Data, typename Real, typename A> inline void derv10_Add(Data& gradient, const A& a, const typename TypeTraits<Real>::PassiveReal& b, const Real& result) {
-=======
   template<typename Data, typename Real, typename A, typename B> inline void derv11M_Add(Data& data, const A& a, const B& b, const Real& result, const Real& multiplier) {
     a.calcGradient(data, multiplier);
     b.calcGradient(data, multiplier);
   }
   template<typename Data, typename Real, typename A> inline void derv10_Add(Data& data, const A& a, const typename TypeTraits<Real>::PassiveReal& b, const Real& result) {
->>>>>>> 4e25a3bf
     CODI_UNUSED(result);
     a.calcGradient(data);
   }
-<<<<<<< HEAD
-  template<typename Data, typename Real, typename A> inline void derv10M_Add(Data& gradient, const A& a, const typename TypeTraits<Real>::PassiveReal& b, const Real& result, const Real& multiplier) {
-=======
   template<typename Data, typename Real, typename A> inline void derv10M_Add(Data& data, const A& a, const typename TypeTraits<Real>::PassiveReal& b, const Real& result, const Real& multiplier) {
->>>>>>> 4e25a3bf
     CODI_UNUSED(result);
     a.calcGradient(data, multiplier);
   }
-<<<<<<< HEAD
-  template<typename Data, typename Real, typename B> inline void derv01_Add(Data& gradient, const typename TypeTraits<Real>::PassiveReal& a, const B& b, const Real& result) {
-=======
   template<typename Data, typename Real, typename B> inline void derv01_Add(Data& data, const typename TypeTraits<Real>::PassiveReal& a, const B& b, const Real& result) {
->>>>>>> 4e25a3bf
     CODI_UNUSED(result);
     b.calcGradient(data);
   }
-<<<<<<< HEAD
-  template<typename Data, typename Real, typename B> inline void derv01M_Add(Data& gradient, const typename TypeTraits<Real>::PassiveReal& a, const B& b, const Real& result, const Real& multiplier) {
-=======
   template<typename Data, typename Real, typename B> inline void derv01M_Add(Data& data, const typename TypeTraits<Real>::PassiveReal& a, const B& b, const Real& result, const Real& multiplier) {
->>>>>>> 4e25a3bf
     CODI_UNUSED(result);
     b.calcGradient(data, multiplier);
   }
 
   CODI_OPERATOR_HELPER(Add, +)
-<<<<<<< HEAD
-  CODI_DEFINE_BINARY_FUNCTION(Add, operator +, primal_Add, derv11_Add, derv11M_Add, derv10_Add, derv10M_Add, derv01_Add, derv01M_Add, gradientA_Add, gradientB_Add)
-=======
   #define NAME Add
   #define FUNCTION operator +
   #define PRIMAL_FUNCTION primal_Add
   #include "binaryExpression.tpp"
->>>>>>> 4e25a3bf
 
   /*
    * Implementation for f(a,b) = a - b
    * df/da = 1 so simply call a
    */
-<<<<<<< HEAD
   template<typename Real, typename A, typename B> inline const typename TypeTraits<Real>::PassiveReal gradientA_Substract(const A& a, const B& b, const Real& result) {
     CODI_UNUSED(a);
     CODI_UNUSED(b);
@@ -531,69 +216,41 @@
     CODI_UNUSED(result);
     return -1.0;
   }
-  template<typename Data, typename Real, typename A, typename B> inline void derv11_Subtract(Data& gradient, const A& a, const B& b, const Real& result) {
-=======
   template<typename Data, typename Real, typename A, typename B> inline void derv11_Subtract(Data& data, const A& a, const B& b, const Real& result) {
->>>>>>> 4e25a3bf
     CODI_UNUSED(result);
     a.calcGradient(data);
     b.calcGradient(data, -1.0);
   }
-<<<<<<< HEAD
-  template<typename Data, typename Real, typename A, typename B> inline void derv11M_Subtract(Data& gradient, const A& a, const B& b, const Real& result, const Real& multiplier) {
-=======
   template<typename Data, typename Real, typename A, typename B> inline void derv11M_Subtract(Data& data, const A& a, const B& b, const Real& result, const Real& multiplier) {
->>>>>>> 4e25a3bf
     CODI_UNUSED(result);
     a.calcGradient(data, multiplier);
     b.calcGradient(data, -multiplier);
   }
-<<<<<<< HEAD
-  template<typename Data, typename Real, typename A> inline void derv10_Subtract(Data& gradient, const A& a, const typename TypeTraits<Real>::PassiveReal& b, const Real& result) {
-=======
   template<typename Data, typename Real, typename A> inline void derv10_Subtract(Data& data, const A& a, const typename TypeTraits<Real>::PassiveReal& b, const Real& result) {
->>>>>>> 4e25a3bf
     CODI_UNUSED(result);
     a.calcGradient(data);
   }
-<<<<<<< HEAD
-  template<typename Data, typename Real, typename A> inline void derv10M_Subtract(Data& gradient, const A& a, const typename TypeTraits<Real>::PassiveReal& b, const Real& result, const Real& multiplier) {
-=======
   template<typename Data, typename Real, typename A> inline void derv10M_Subtract(Data& data, const A& a, const typename TypeTraits<Real>::PassiveReal& b, const Real& result, const Real& multiplier) {
->>>>>>> 4e25a3bf
     CODI_UNUSED(result);
     a.calcGradient(data, multiplier);
   }
-<<<<<<< HEAD
-  template<typename Data, typename Real, typename B> inline void derv01_Subtract(Data& gradient, const typename TypeTraits<Real>::PassiveReal& a, const B& b, const Real& result) {
-=======
   template<typename Data, typename Real, typename B> inline void derv01_Subtract(Data& data, const typename TypeTraits<Real>::PassiveReal& a, const B& b, const Real& result) {
->>>>>>> 4e25a3bf
     CODI_UNUSED(result);
     b.calcGradient(data, -1.0);
   }
-<<<<<<< HEAD
-  template<typename Data, typename Real, typename B> inline void derv01M_Subtract(Data& gradient, const typename TypeTraits<Real>::PassiveReal& a, const B& b, const Real& result, const Real& multiplier) {
-=======
   template<typename Data, typename Real, typename B> inline void derv01M_Subtract(Data& data, const typename TypeTraits<Real>::PassiveReal& a, const B& b, const Real& result, const Real& multiplier) {
->>>>>>> 4e25a3bf
     CODI_UNUSED(result);
     b.calcGradient(data, -multiplier);
   }
   CODI_OPERATOR_HELPER(Subtract, -)
-<<<<<<< HEAD
-  CODI_DEFINE_BINARY_FUNCTION(Subtract, operator -, primal_Subtract, derv11_Subtract, derv11M_Subtract, derv10_Subtract, derv10M_Subtract, derv01_Subtract, derv01M_Subtract, gradientA_Substract, gradientB_Substract)
-=======
   #define NAME Subtract
   #define FUNCTION operator -
   #define PRIMAL_FUNCTION primal_Subtract
   #include "binaryExpression.tpp"
->>>>>>> 4e25a3bf
 
   /*
    * Implementation for f(a,b) = a * b
    */
-<<<<<<< HEAD
   template<typename Real, typename A, typename B> inline const B& gradientA_Multiply(const A& a, const B& b, const Real& result) {
     CODI_UNUSED(a);
     CODI_UNUSED(result);
@@ -604,64 +261,37 @@
     CODI_UNUSED(result);
     return a;
   }
-  template<typename Data, typename Real, typename A, typename B> inline void derv11_Multiply(Data& gradient, const A& a, const B& b, const Real& result) {
-=======
   template<typename Data, typename Real, typename A, typename B> inline void derv11_Multiply(Data& data, const A& a, const B& b, const Real& result) {
->>>>>>> 4e25a3bf
     CODI_UNUSED(result);
     a.calcGradient(data, b.getValue());
     b.calcGradient(data, a.getValue());
   }
-<<<<<<< HEAD
-  template<typename Data, typename Real, typename A, typename B> inline void derv11M_Multiply(Data& gradient, const A& a, const B& b, const Real& result, const Real& multiplier) {
-=======
   template<typename Data, typename Real, typename A, typename B> inline void derv11M_Multiply(Data& data, const A& a, const B& b, const Real& result, const Real& multiplier) {
->>>>>>> 4e25a3bf
     CODI_UNUSED(result);
     a.calcGradient(data, b.getValue() * multiplier);
     b.calcGradient(data, a.getValue() * multiplier);
   }
-<<<<<<< HEAD
-  template<typename Data, typename Real, typename A> inline void derv10_Multiply(Data& gradient, const A& a, const typename TypeTraits<Real>::PassiveReal& b, const Real& result) {
-=======
   template<typename Data, typename Real, typename A> inline void derv10_Multiply(Data& data, const A& a, const typename TypeTraits<Real>::PassiveReal& b, const Real& result) {
->>>>>>> 4e25a3bf
     CODI_UNUSED(result);
     a.calcGradient(data, b);
   }
-<<<<<<< HEAD
-  template<typename Data, typename Real, typename A> inline void derv10M_Multiply(Data& gradient, const A& a, const typename TypeTraits<Real>::PassiveReal& b, const Real& result, const Real& multiplier) {
-=======
   template<typename Data, typename Real, typename A> inline void derv10M_Multiply(Data& data, const A& a, const typename TypeTraits<Real>::PassiveReal& b, const Real& result, const Real& multiplier) {
->>>>>>> 4e25a3bf
     CODI_UNUSED(result);
     a.calcGradient(data, b * multiplier);
   }
-<<<<<<< HEAD
-  template<typename Data, typename Real, typename B> inline void derv01_Multiply(Data& gradient, const typename TypeTraits<Real>::PassiveReal& a, const B& b, const Real& result) {
-=======
   template<typename Data, typename Real, typename B> inline void derv01_Multiply(Data& data, const typename TypeTraits<Real>::PassiveReal& a, const B& b, const Real& result) {
->>>>>>> 4e25a3bf
     CODI_UNUSED(result);
     b.calcGradient(data, a);
   }
-<<<<<<< HEAD
-  template<typename Data, typename Real, typename B> inline void derv01M_Multiply(Data& gradient, const typename TypeTraits<Real>::PassiveReal& a, const B& b, const Real& result, const Real& multiplier) {
-=======
   template<typename Data, typename Real, typename B> inline void derv01M_Multiply(Data& data, const typename TypeTraits<Real>::PassiveReal& a, const B& b, const Real& result, const Real& multiplier) {
->>>>>>> 4e25a3bf
     CODI_UNUSED(result);
     b.calcGradient(data, a * multiplier);
   }
   CODI_OPERATOR_HELPER(Multiply, *)
-<<<<<<< HEAD
-  CODI_DEFINE_BINARY_FUNCTION(Multiply, operator *, primal_Multiply, derv11_Multiply, derv11M_Multiply, derv10_Multiply, derv10M_Multiply, derv01_Multiply, derv01M_Multiply, gradientA_Multiply, gradientB_Multiply)
-=======
   #define NAME Multiply
   #define FUNCTION operator *
   #define PRIMAL_FUNCTION primal_Multiply
   #include "binaryExpression.tpp"
->>>>>>> 4e25a3bf
 
   /*
    * Implementation for f(a,b) = a / b
@@ -681,7 +311,6 @@
       }
     }
   }
-<<<<<<< HEAD
   // TODO: optimize return type
   template<typename Real, typename A, typename B> inline const Real gradientA_Devide(const A& a, const B& b, const Real& result) {
     checkArgumentsDivide(b);
@@ -695,70 +324,43 @@
     CODI_UNUSED(a);
     return -result / b;
   }
-  template<typename Data, typename Real, typename A, typename B> inline void derv11_Divide(Data& gradient, const A& a, const B& b, const Real& result) {
-=======
   template<typename Data, typename Real, typename A, typename B> inline void derv11_Divide(Data& data, const A& a, const B& b, const Real& result) {
->>>>>>> 4e25a3bf
     checkArgumentsDivide(b.getValue());
     Real one_over_b = 1.0 / b.getValue();
     a.calcGradient(data, one_over_b);
     b.calcGradient(data, -result * one_over_b);
   }
-<<<<<<< HEAD
-  template<typename Data, typename Real, typename A, typename B> inline void derv11M_Divide(Data& gradient, const A& a, const B& b, const Real& result, const Real& multiplier) {
-=======
   template<typename Data, typename Real, typename A, typename B> inline void derv11M_Divide(Data& data, const A& a, const B& b, const Real& result, const Real& multiplier) {
->>>>>>> 4e25a3bf
     checkArgumentsDivide(b.getValue());
     Real one_over_b = multiplier / b.getValue();
     a.calcGradient(data, one_over_b);
     b.calcGradient(data, -result * one_over_b);
   }
-<<<<<<< HEAD
-  template<typename Data, typename Real, typename A> inline void derv10_Divide(Data& gradient, const A& a, const typename TypeTraits<Real>::PassiveReal& b, const Real& result) {
-=======
   template<typename Data, typename Real, typename A> inline void derv10_Divide(Data& data, const A& a, const typename TypeTraits<Real>::PassiveReal& b, const Real& result) {
->>>>>>> 4e25a3bf
     checkArgumentsDivide(b);
     Real one_over_b = 1.0 / b;
     a.calcGradient(data, one_over_b);
   }
-<<<<<<< HEAD
-  template<typename Data, typename Real, typename A> inline void derv10M_Divide(Data& gradient, const A& a, const typename TypeTraits<Real>::PassiveReal& b, const Real& result, const Real& multiplier) {
-=======
   template<typename Data, typename Real, typename A> inline void derv10M_Divide(Data& data, const A& a, const typename TypeTraits<Real>::PassiveReal& b, const Real& result, const Real& multiplier) {
->>>>>>> 4e25a3bf
     checkArgumentsDivide(b);
     Real one_over_b = multiplier / b;
     a.calcGradient(data, one_over_b);
   }
-<<<<<<< HEAD
-  template<typename Data, typename Real, typename B> inline void derv01_Divide(Data& gradient, const typename TypeTraits<Real>::PassiveReal& a, const B& b, const Real& result) {
-=======
   template<typename Data, typename Real, typename B> inline void derv01_Divide(Data& data, const typename TypeTraits<Real>::PassiveReal& a, const B& b, const Real& result) {
->>>>>>> 4e25a3bf
     checkArgumentsDivide(b.getValue());
     Real one_over_b = 1.0 / b.getValue();
     b.calcGradient(data, -result * one_over_b);
   }
-<<<<<<< HEAD
-  template<typename Data, typename Real, typename B> inline void derv01M_Divide(Data& gradient, const typename TypeTraits<Real>::PassiveReal& a, const B& b, const Real& result, const Real& multiplier) {
-=======
   template<typename Data, typename Real, typename B> inline void derv01M_Divide(Data& data, const typename TypeTraits<Real>::PassiveReal& a, const B& b, const Real& result, const Real& multiplier) {
->>>>>>> 4e25a3bf
     checkArgumentsDivide(b.getValue());
     Real one_over_b = multiplier / b.getValue();
     b.calcGradient(data, -result * one_over_b);
   }
   CODI_OPERATOR_HELPER(Divide, /)
-<<<<<<< HEAD
-  CODI_DEFINE_BINARY_FUNCTION(Divide, operator /, primal_Divide, derv11_Divide, derv11M_Divide, derv10_Divide, derv10M_Divide, derv01_Divide, derv01M_Divide, gradientA_Devide, gradientB_Devide)
-=======
   #define NAME Divide
   #define FUNCTION operator /
   #define PRIMAL_FUNCTION primal_Divide
   #include "binaryExpression.tpp"
->>>>>>> 4e25a3bf
 
   /*
    * Implementation for f(a,b) = atan2(a,b)
@@ -780,7 +382,6 @@
       }
     }
   }
-<<<<<<< HEAD
   // TODO: optimize return type
   template<typename Real, typename A, typename B> inline const Real gradientA_Atan2(const A& a, const B& b, const Real& result) {
     CODI_UNUSED(result);
@@ -798,10 +399,7 @@
     divisor = 1.0 / divisor;
     return -a * divisor;
   }
-  template<typename Data, typename Real, typename A, typename B> inline void derv11_Atan2(Data& gradient, const A& a, const B& b, const Real& result) {
-=======
   template<typename Data, typename Real, typename A, typename B> inline void derv11_Atan2(Data& data, const A& a, const B& b, const Real& result) {
->>>>>>> 4e25a3bf
     CODI_UNUSED(result);
     checkArgumentsAtan2(a.getValue(), b.getValue());
     Real divisor = a.getValue() * a.getValue() + b.getValue() * b.getValue();
@@ -809,11 +407,7 @@
     a.calcGradient(data, b.getValue() * divisor);
     b.calcGradient(data, -a.getValue() * divisor);
   }
-<<<<<<< HEAD
-  template<typename Data, typename Real, typename A, typename B> inline void derv11M_Atan2(Data& gradient, const A& a, const B& b, const Real& result, const Real& multiplier) {
-=======
   template<typename Data, typename Real, typename A, typename B> inline void derv11M_Atan2(Data& data, const A& a, const B& b, const Real& result, const Real& multiplier) {
->>>>>>> 4e25a3bf
     CODI_UNUSED(result);
     checkArgumentsAtan2(a.getValue(), b.getValue());
     Real divisor = a.getValue() * a.getValue() + b.getValue() * b.getValue();
@@ -821,44 +415,28 @@
     a.calcGradient(data, multiplier * b.getValue() * divisor);
     b.calcGradient(data, multiplier * -a.getValue() * divisor);
   }
-<<<<<<< HEAD
-  template<typename Data, typename Real, typename A> inline void derv10_Atan2(Data& gradient, const A& a, const typename TypeTraits<Real>::PassiveReal& b, const Real& result) {
-=======
   template<typename Data, typename Real, typename A> inline void derv10_Atan2(Data& data, const A& a, const typename TypeTraits<Real>::PassiveReal& b, const Real& result) {
->>>>>>> 4e25a3bf
     CODI_UNUSED(result);
     checkArgumentsAtan2(a.getValue(), b);
     Real divisor = a.getValue() * a.getValue() + b * b;
     divisor = 1.0 / divisor;
     a.calcGradient(data, b * divisor);
   }
-<<<<<<< HEAD
-  template<typename Data, typename Real, typename A> inline void derv10M_Atan2(Data& gradient, const A& a, const typename TypeTraits<Real>::PassiveReal& b, const Real& result, const Real& multiplier) {
-=======
   template<typename Data, typename Real, typename A> inline void derv10M_Atan2(Data& data, const A& a, const typename TypeTraits<Real>::PassiveReal& b, const Real& result, const Real& multiplier) {
->>>>>>> 4e25a3bf
     CODI_UNUSED(result);
     checkArgumentsAtan2(a.getValue(), b);
     Real divisor = a.getValue() * a.getValue() + b * b;
     divisor = 1.0 / divisor;
     a.calcGradient(data, multiplier * b * divisor);
   }
-<<<<<<< HEAD
-  template<typename Data, typename Real, typename B> inline void derv01_Atan2(Data& gradient, const typename TypeTraits<Real>::PassiveReal& a, const B& b, const Real& result) {
-=======
   template<typename Data, typename Real, typename B> inline void derv01_Atan2(Data& data, const typename TypeTraits<Real>::PassiveReal& a, const B& b, const Real& result) {
->>>>>>> 4e25a3bf
     CODI_UNUSED(result);
     checkArgumentsAtan2(a, b.getValue());
     Real divisor = a * a + b.getValue() * b.getValue();
     divisor = 1.0 / divisor;
     b.calcGradient(data, -a * divisor);
   }
-<<<<<<< HEAD
-  template<typename Data, typename Real, typename B> inline void derv01M_Atan2(Data& gradient, const typename TypeTraits<Real>::PassiveReal& a, const B& b, const Real& result, const Real& multiplier) {
-=======
   template<typename Data, typename Real, typename B> inline void derv01M_Atan2(Data& data, const typename TypeTraits<Real>::PassiveReal& a, const B& b, const Real& result, const Real& multiplier) {
->>>>>>> 4e25a3bf
     CODI_UNUSED(result);
     checkArgumentsAtan2(a, b.getValue());
     Real divisor = a * a + b.getValue() * b.getValue();
@@ -866,14 +444,10 @@
     b.calcGradient(data, multiplier * -a * divisor);
   }
   using std::atan2;
-<<<<<<< HEAD
-  CODI_DEFINE_BINARY_FUNCTION(Atan2, atan2, atan2, derv11_Atan2, derv11M_Atan2, derv10_Atan2, derv10M_Atan2, derv01_Atan2, derv01M_Atan2, gradientA_Atan2, gradientB_Atan2)
-=======
   #define NAME Atan2
   #define FUNCTION atan2
   #define PRIMAL_FUNCTION atan2
   #include "binaryExpression.tpp"
->>>>>>> 4e25a3bf
 
   /*
    * Implementation for f(a,b) = pow(a,b)
@@ -894,7 +468,6 @@
       }
     }
   }
-<<<<<<< HEAD
   // TODO: optimize return type
   template<typename Real, typename A, typename B> inline Real gradientA_Pow(const A& a, const B& b, const Real& result) {
     CODI_UNUSED(result);
@@ -910,10 +483,7 @@
       return 0.0;
     }
   }
-  template<typename Data, typename Real, typename A, typename B> inline void derv11_Pow(Data& gradient, const A& a, const B& b, const Real& result) {
-=======
   template<typename Data, typename Real, typename A, typename B> inline void derv11_Pow(Data& data, const A& a, const B& b, const Real& result) {
->>>>>>> 4e25a3bf
     checkArgumentsPow(a.getValue());
     a.calcGradient(data, b.getValue() * pow(a.getValue(), b.getValue() - 1.0));
     if (a.getValue() > 0.0) {
@@ -922,11 +492,7 @@
       b.calcGradient(data, 0.0);
     }
   }
-<<<<<<< HEAD
-  template<typename Data, typename Real, typename A, typename B> inline void derv11M_Pow(Data& gradient, const A& a, const B& b, const Real& result, const Real& multiplier) {
-=======
   template<typename Data, typename Real, typename A, typename B> inline void derv11M_Pow(Data& data, const A& a, const B& b, const Real& result, const Real& multiplier) {
->>>>>>> 4e25a3bf
     checkArgumentsPow(a.getValue());
     a.calcGradient(data, multiplier * b.getValue() * pow(a.getValue(), b.getValue() - 1.0));
     if (a.getValue() > 0.0) {
@@ -935,27 +501,15 @@
       b.calcGradient(data, 0.0);
     }
   }
-<<<<<<< HEAD
-  template<typename Data, typename Real, typename A> inline void derv10_Pow(Data& gradient, const A& a, const typename TypeTraits<Real>::PassiveReal& b, const Real& result) {
-=======
   template<typename Data, typename Real, typename A> inline void derv10_Pow(Data& data, const A& a, const typename TypeTraits<Real>::PassiveReal& b, const Real& result) {
->>>>>>> 4e25a3bf
     CODI_UNUSED(result);
     a.calcGradient(data, b * pow(a.getValue(), b - 1.0));
   }
-<<<<<<< HEAD
-  template<typename Data, typename Real, typename A> inline void derv10M_Pow(Data& gradient, const A& a, const typename TypeTraits<Real>::PassiveReal& b, const Real& result, const Real& multiplier) {
-=======
   template<typename Data, typename Real, typename A> inline void derv10M_Pow(Data& data, const A& a, const typename TypeTraits<Real>::PassiveReal& b, const Real& result, const Real& multiplier) {
->>>>>>> 4e25a3bf
     CODI_UNUSED(result);
     a.calcGradient(data, multiplier * b * pow(a.getValue(), b - 1.0));
   }
-<<<<<<< HEAD
-  template<typename Data, typename Real, typename B> inline void derv01_Pow(Data& gradient, const typename TypeTraits<Real>::PassiveReal& a, const B& b, const Real& result) {
-=======
   template<typename Data, typename Real, typename B> inline void derv01_Pow(Data& data, const typename TypeTraits<Real>::PassiveReal& a, const B& b, const Real& result) {
->>>>>>> 4e25a3bf
     checkArgumentsPow(a);
     if (a > 0.0) {
       b.calcGradient(data, log(a) * result);
@@ -963,11 +517,7 @@
       b.calcGradient(data, 0.0);
     }
   }
-<<<<<<< HEAD
-  template<typename Data, typename Real, typename B> inline void derv01M_Pow(Data& gradient, const typename TypeTraits<Real>::PassiveReal& a, const B& b, const Real& result, const Real& multiplier) {
-=======
   template<typename Data, typename Real, typename B> inline void derv01M_Pow(Data& data, const typename TypeTraits<Real>::PassiveReal& a, const B& b, const Real& result, const Real& multiplier) {
->>>>>>> 4e25a3bf
     checkArgumentsPow(a);
     if (a > 0.0) {
       b.calcGradient(data, multiplier * log(a) * result);
@@ -976,19 +526,14 @@
     }
   }
   using std::pow;
-<<<<<<< HEAD
-  CODI_DEFINE_BINARY_FUNCTION(Pow, pow, pow, derv11_Pow, derv11M_Pow, derv10_Pow, derv10M_Pow, derv01_Pow, derv01M_Pow, gradientA_Pow, gradientB_Pow)
-=======
   #define NAME Pow
   #define FUNCTION pow
   #define PRIMAL_FUNCTION pow
   #include "binaryExpression.tpp"
->>>>>>> 4e25a3bf
 
   /*
    * Implementation for f(a,b) = Min(a,b)
    */
-<<<<<<< HEAD
   template<typename Real, typename A, typename B> inline const typename TypeTraits<Real>::PassiveReal gradientA_Min(const A& a, const B& b, const Real& result) {
     CODI_UNUSED(result);
     if(a < b) {
@@ -1005,77 +550,49 @@
       return 1.0;
     }
   }
-  template<typename Data, typename Real, typename A, typename B> inline void derv11_Min(Data& gradient, const A& a, const B& b, const Real& result) {
-=======
   template<typename Data, typename Real, typename A, typename B> inline void derv11_Min(Data& data, const A& a, const B& b, const Real& result) {
->>>>>>> 4e25a3bf
     if(a.getValue() < b.getValue()) {
       a.calcGradient(data);
     } else {
       b.calcGradient(data);
     }
   }
-<<<<<<< HEAD
-  template<typename Data, typename Real, typename A, typename B> inline void derv11M_Min(Data& gradient, const A& a, const B& b, const Real& result, const Real& multiplier) {
-=======
   template<typename Data, typename Real, typename A, typename B> inline void derv11M_Min(Data& data, const A& a, const B& b, const Real& result, const Real& multiplier) {
->>>>>>> 4e25a3bf
     if(a.getValue() < b.getValue()) {
       a.calcGradient(data, multiplier);
     } else {
       b.calcGradient(data, multiplier);
     }
   }
-<<<<<<< HEAD
-  template<typename Data, typename Real, typename A> inline void derv10_Min(Data& gradient, const A& a, const typename TypeTraits<Real>::PassiveReal& b, const Real& result) {
-=======
   template<typename Data, typename Real, typename A> inline void derv10_Min(Data& data, const A& a, const typename TypeTraits<Real>::PassiveReal& b, const Real& result) {
->>>>>>> 4e25a3bf
     if(a.getValue() < b) {
       a.calcGradient(data);
     }
   }
-<<<<<<< HEAD
-  template<typename Data, typename Real, typename A> inline void derv10M_Min(Data& gradient, const A& a, const typename TypeTraits<Real>::PassiveReal& b, const Real& result, const Real& multiplier) {
-=======
   template<typename Data, typename Real, typename A> inline void derv10M_Min(Data& data, const A& a, const typename TypeTraits<Real>::PassiveReal& b, const Real& result, const Real& multiplier) {
->>>>>>> 4e25a3bf
     if(a.getValue() < b) {
       a.calcGradient(data, multiplier);
     }
   }
-<<<<<<< HEAD
-  template<typename Data, typename Real, typename B> inline void derv01_Min(Data& gradient, const typename TypeTraits<Real>::PassiveReal& a, const B& b, const Real& result) {
-=======
   template<typename Data, typename Real, typename B> inline void derv01_Min(Data& data, const typename TypeTraits<Real>::PassiveReal& a, const B& b, const Real& result) {
->>>>>>> 4e25a3bf
     if(a >= b.getValue()) {
       b.calcGradient(data);
     }
   }
-<<<<<<< HEAD
-  template<typename Data, typename Real, typename B> inline void derv01M_Min(Data& gradient, const typename TypeTraits<Real>::PassiveReal& a, const B& b, const Real& result, const Real& multiplier) {
-=======
   template<typename Data, typename Real, typename B> inline void derv01M_Min(Data& data, const typename TypeTraits<Real>::PassiveReal& a, const B& b, const Real& result, const Real& multiplier) {
->>>>>>> 4e25a3bf
     if(a >= b.getValue()) {
       b.calcGradient(data, multiplier);
     }
   }
   using std::min;
-<<<<<<< HEAD
-  CODI_DEFINE_BINARY_FUNCTION(Min, min, min, derv11_Min, derv11M_Min, derv10_Min, derv10M_Min, derv01_Min, derv01M_Min, gradientA_Min, gradientB_Min)
-=======
   #define NAME Min
   #define FUNCTION min
   #define PRIMAL_FUNCTION min
   #include "binaryExpression.tpp"
->>>>>>> 4e25a3bf
 
   /*
    * Implementation for f(a,b) = Max(a,b)
    */
-<<<<<<< HEAD
   template<typename Real, typename A, typename B> inline const typename TypeTraits<Real>::PassiveReal gradientA_Max(const A& a, const B& b, const Real& result) {
     CODI_UNUSED(result);
     if(a > b) {
@@ -1092,72 +609,45 @@
       return 1.0;
     }
   }
-  template<typename Data, typename Real, typename A, typename B> inline void derv11_Max(Data& gradient, const A& a, const B& b, const Real& result) {
-=======
   template<typename Data, typename Real, typename A, typename B> inline void derv11_Max(Data& data, const A& a, const B& b, const Real& result) {
->>>>>>> 4e25a3bf
     if(a.getValue() > b.getValue()) {
       a.calcGradient(data);
     } else {
       b.calcGradient(data);
     }
   }
-<<<<<<< HEAD
-  template<typename Data, typename Real, typename A, typename B> inline void derv11M_Max(Data& gradient, const A& a, const B& b, const Real& result, const Real& multiplier) {
-=======
   template<typename Data, typename Real, typename A, typename B> inline void derv11M_Max(Data& data, const A& a, const B& b, const Real& result, const Real& multiplier) {
->>>>>>> 4e25a3bf
     if(a.getValue() > b.getValue()) {
       a.calcGradient(data, multiplier);
     } else {
       b.calcGradient(data, multiplier);
     }
   }
-<<<<<<< HEAD
-  template<typename Data, typename Real, typename A> inline void derv10_Max(Data& gradient, const A& a, const typename TypeTraits<Real>::PassiveReal& b, const Real& result) {
-=======
   template<typename Data, typename Real, typename A> inline void derv10_Max(Data& data, const A& a, const typename TypeTraits<Real>::PassiveReal& b, const Real& result) {
->>>>>>> 4e25a3bf
     if(a.getValue() > b) {
       a.calcGradient(data);
     }
   }
-<<<<<<< HEAD
-  template<typename Data, typename Real, typename A> inline void derv10M_Max(Data& gradient, const A& a, const typename TypeTraits<Real>::PassiveReal& b, const Real& result, const Real& multiplier) {
-=======
   template<typename Data, typename Real, typename A> inline void derv10M_Max(Data& data, const A& a, const typename TypeTraits<Real>::PassiveReal& b, const Real& result, const Real& multiplier) {
->>>>>>> 4e25a3bf
     if(a.getValue() > b) {
       a.calcGradient(data, multiplier);
     }
   }
-<<<<<<< HEAD
-  template<typename Data, typename Real, typename B> inline void derv01_Max(Data& gradient, const typename TypeTraits<Real>::PassiveReal& a, const B& b, const Real& result) {
-=======
   template<typename Data, typename Real, typename B> inline void derv01_Max(Data& data, const typename TypeTraits<Real>::PassiveReal& a, const B& b, const Real& result) {
->>>>>>> 4e25a3bf
     if(a <= b.getValue()) {
       b.calcGradient(data);
     }
   }
-<<<<<<< HEAD
-  template<typename Data, typename Real, typename B> inline void derv01M_Max(Data& gradient, const typename TypeTraits<Real>::PassiveReal& a, const B& b, const Real& result, const Real& multiplier) {
-=======
   template<typename Data, typename Real, typename B> inline void derv01M_Max(Data& data, const typename TypeTraits<Real>::PassiveReal& a, const B& b, const Real& result, const Real& multiplier) {
->>>>>>> 4e25a3bf
     if(a <= b.getValue()) {
       b.calcGradient(data, multiplier);
     }
   }
   using std::max;
-<<<<<<< HEAD
-  CODI_DEFINE_BINARY_FUNCTION(Max, max, max, derv11_Max, derv11M_Max, derv10_Max, derv10M_Max, derv01_Max, derv01M_Max, gradientA_Max, gradientB_Max)
-=======
   #define NAME Max
   #define FUNCTION max
   #define PRIMAL_FUNCTION max
   #include "binaryExpression.tpp"
->>>>>>> 4e25a3bf
 
   #undef CODI_OPERATOR_HELPER
 
@@ -1224,107 +714,11 @@
     CODI_UNUSED(result);
     return -1.0;
   }
-<<<<<<< HEAD
-
-  /*
-   * Enable mathematical functions with one argument.
-   *
-   * @param              OP   The name of the implementing class.
-   * @param            FUNC   The name of the function. FUNC(a) should be a valid call.
-   * @param DERIVATIVE_FUNC   The name of the function for the derivative calculation.
-   */
-  # define CODI_DEFINE_UNARY_FUNCTION(OP, FUNC, DERIVATIVE_FUNC)  \
-    /* predefine the struct and the function for higher order derivatives */\
-    template<typename Real, class A> struct OP; \
-    template <typename Real, class A> \
-    inline  codi:: OP<Real, A> FUNC(const codi::Expression<Real, A>& a); \
-    \
-    using std:: FUNC; \
-    /** @brief Expression implementation for OP. @tparam Real The real type used in the active types. @tparam A The expression for the argument of the function.*/ \
-    template<typename Real, class A> \
-    struct OP : public Expression<Real, OP<Real, A> > { \
-      private: \
-        typedef typename TypeTraits<Real>::PassiveReal PassiveReal; \
-        /** @brief The argument of the function. */ \
-        const A a_; \
-        /** @brief The result of the function. It is always precomputed. */ \
-        Real result_; \
-      public: \
-        /** @brief Stores the argument and precomputes the result of the expression. @param[in] a Argument of the expression.*/ \
-        OP(const Expression<Real, A>& a) : \
-          a_(a.cast()), \
-          result_(FUNC(a.getValue())) {} \
-      \
-      /** @brief Calculates the jacobie of the expression and hands them down to the argument. @details For f(x) it calculates df/dx and passes this value as the multiplier to the argument. @param[inout] gradient A helper value for forward implementations. The value is the gradient of the lhs of the expression. */ \
-      template<typename Data> \
-      inline void calcGradient(Data& gradient) const { \
-        a_.calcGradient(gradient, DERIVATIVE_FUNC(a_.getValue(), result_)); \
-      } \
-      \
-      /** @brief Calculates the jacobi of the expression and hands them down to the argument. @details For f(x) it calculates multiplier * df/dx and passes this value as the multiplier to the argument. @param[inout] gradient A helper value for forward implementations. The value is the gradient of the lhs of the expression. * @param[in]  multiplier The Jacobi from the expression where this expression was used as an argument. */ \
-      template<typename Data> \
-      inline void calcGradient(Data& gradient, const Real& multiplier) const { \
-        a_.calcGradient(gradient, DERIVATIVE_FUNC(a_.getValue(), result_)*multiplier); \
-      } \
-      \
-      /** @brief Return the numerical value of the expression. @return The value of the expression. */ \
-      inline const Real& getValue() const { \
-        return result_; \
-      } \
-      \
-      template<typename NewActiveType, typename NewGradientData, size_t activeOffset, size_t passiveOffset> \
-      static inline decltype(auto) exchangeActiveType(const Real* primalValues, const NewGradientData* gradientData, const PassiveReal* passiveValues) { \
-        return OP< Real, \
-            decltype(A::template exchangeActiveType<NewActiveType, NewGradientData, activeOffset, passiveOffset>(primalValues, gradientData, passiveValues)) \
-            > ( \
-            A::template exchangeActiveType<NewActiveType, NewGradientData, activeOffset, passiveOffset>(primalValues, gradientData, passiveValues) \
-          ); \
-      } \
-      \
-      template<typename Data, typename IndexType, typename NewActiveType, typename NewGradientData > \
-      static void evalAdjoint2(Data& gradient, const Real& seed, const Real* primalValues, const NewGradientData* gradientData, const PassiveReal* passiveValues) { \
-        auto newExpr = exchangeActiveType<NewActiveType, NewGradientData, 0, 0> (primalValues, gradientData, passiveValues); \
-        newExpr.calcGradient(gradient, seed); \
-      } \
-      \
-      template<typename IndexType, size_t offset, size_t passiveOffset> \
-      static inline Real getValue(const IndexType* indices, const PassiveReal* passiveValues, const Real* primalValues) { \
-        const Real aPrimal = A::template getValue<IndexType, offset, passiveOffset>(indices, passiveValues, primalValues);\
-        \
-        return FUNC(aPrimal); \
-      } \
-      \
-      template<typename IndexType> \
-      static void evalAdjoint(const Real& seed, const IndexType* indices, const PassiveReal* passiveValues, const Real* primalValues, Real* adjointValues) { \
-        evalAdjointOffset<IndexType, 0, 0>(seed, indices, primalValues, adjointValues);\
-      } \
-      \
-      template<typename IndexType, size_t offset, size_t passiveOffset> \
-      static inline void evalAdjointOffset(const Real& seed, const IndexType* indices, const PassiveReal* passiveValues, const Real* primalValues, Real* adjointValues) { \
-        const Real aPrimal = A::template getValue<IndexType, offset, passiveOffset>(indices, passiveValues, primalValues);\
-        const Real resPrimal = FUNC(aPrimal); \
-        \
-        const Real aJac = DERIVATIVE_FUNC(aPrimal, resPrimal) * seed; \
-        A::template evalAdjointOffset<IndexType, offset, passiveOffset>(aJac, indices, passiveValues, primalValues, adjointValues); \
-      } \
-      \
-      inline void pushPassive(const PassiveReal& passive) const { \
-        a_.pushPassive(passive);\
-      } \
-    }; \
-    \
-    /** @brief Overload for FUNC with the CoDiPack expressions. @param[in] a The argument of the operation. @return The implementing expression OP. @tparam Real The real type used in the active types. @tparam A The expression for the first argument of the function. */ \
-    template <typename Real, class A> \
-    inline codi:: OP<Real, A> FUNC(const codi::Expression<Real, A>& a) { \
-      return codi:: OP<Real, A>(a.cast()); \
-    }
-=======
   CODI_OPERATOR_HELPER(UnaryMinus, -)
   #define NAME UnaryMinus
   #define FUNCTION operator -
   #define PRIMAL_FUNCTION primal_UnaryMinus
   #include "unaryExpression.tpp"
->>>>>>> 4e25a3bf
 
   template<typename Real> inline Real gradSqrt(const Real& a, const Real& result) {
     if(CheckExpressionArguments) {
