--- conflicted
+++ resolved
@@ -134,17 +134,15 @@
         unusedIndices(),
         unusedIndicesPos(0),
         indexUse(DefaultSmallChunkSize),
-<<<<<<< HEAD
-        indexUseSizeIncrement(DefaultSmallChunkSize),
-        valid(true) {}
+        indexSizeIncrement(DefaultSmallChunkSize),
+        valid(true)
+      {
+        increaseIndicesSize(unusedIndices);
+        generateNewIndices();
+      }
 
       ~ReuseIndexHandlerUseCount() {
         valid = false;
-=======
-        indexSizeIncrement(DefaultSmallChunkSize) {
-        increaseIndicesSize(unusedIndices);
-        generateNewIndices();
->>>>>>> ed49257b
       }
 
       /**
